/*! @copyright (c) 2022-present Skolkovo Institute of Science and Technology
 *                              (Skoltech), Russia. All rights reserved.
 *                 2023-present Artificial Intelligence Research Institute
 *                              (AIRI), Russia. All rights reserved.
 *
 * NNTile is software framework for fast training of big neural networks on
 * distributed-memory heterogeneous systems based on StarPU runtime system.
 *
 * @file src/tensor/norm_fiber.cc
 * Euclidean norms over slices into a fiber of a product of a Tensor<T>
 *
 * @version 1.1.0
 * */

#include "nntile/tensor/norm_fiber.hh"
#include "nntile/starpu/norm_fiber.hh"
#include "nntile/starpu/config.hh"

namespace nntile::tensor
{

//! Tensor-wise norm_fiber
template<typename T>
void norm_fiber_async(Scalar alpha, const Tensor<T> &src1, Scalar beta,
        const Tensor<T> &src2,
        const Tensor<T> &dst, Index axis, Index batch_ndim, int redux)
{
    // Check dimensions
    if(dst.ndim != batch_ndim+1)
    {
        throw std::runtime_error("dst.ndim != batch_ndim+1");
    }
    // Treat special case of src1.ndim=0
    if(src1.ndim == 0)
    {
        throw std::runtime_error("Scalar input makes no sense");
    }
    // Check axis
    if(axis < 0)
    {
        throw std::runtime_error("axis < 0");
    }
    if(axis >= src1.ndim-batch_ndim)
    {
        throw std::runtime_error("axis >= src1.ndim-batch_ndim");
    }
    // Check shapes
    if(dst.shape[0] != src1.shape[axis])
    {
        throw std::runtime_error("dst.shape[0] != src1.shape[axis]");
    }
    if(dst.basetile_shape[0] != src1.basetile_shape[axis])
    {
        throw std::runtime_error("dst.basetile_shape[0] != "
                "src1.basetile_shape[axis]");
    }
    for(Index i = 0; i < batch_ndim; ++i)
    {
        if(dst.shape[i+1] != src1.shape[src1.ndim-batch_ndim+i])
        {
            throw std::runtime_error("dst.shape[i+1] != "
                    "src1.shape[src1.ndim-batch_ndim+i]");
        }
        if(dst.basetile_shape[i+1] != src1.basetile_shape[src1.ndim-batch_ndim+i])
        {
            throw std::runtime_error("dst.basetile_shape[i+1] != "
                    "src1.basetile_shape[src1.ndim-batch_ndim+i]");
        }
    }

    // Do actual calculations
    int mpi_rank = starpu_mpi_world_rank();
    int ret;
    constexpr Scalar one = 1.0;
    // go over bigger tensor
    for(Index i = 0; i < src1.grid.nelems; ++i)
    {
        auto src1_tile_handle = src1.get_tile_handle(i);
        auto src1_tile_traits = src1.get_tile_traits(i);
        int src1_tile_rank = src1_tile_handle.mpi_get_rank();
        auto src1_tile_index = src1.grid.linear_to_index(i);
        // Get corresponding dst tile
        std::vector<Index> dst_tile_index(dst.ndim);
        dst_tile_index[0] = src1_tile_index[axis];

        for(Index j = 0; j < batch_ndim; ++j)
        {
            dst_tile_index[j+1] = src1_tile_index[src1.ndim-batch_ndim+j];
        }

        auto dst_tile_handle = dst.get_tile_handle(dst_tile_index);
        auto dst_tile_traits = dst.get_tile_traits(dst_tile_index);
        auto src2_tile_handle = src2.get_tile_handle(dst_tile_index);
        auto src2_tile_traits = src2.get_tile_traits(dst_tile_index);
        int dst_tile_rank = dst_tile_handle.mpi_get_rank();

        // Transfer data
        src1_tile_handle.mpi_transfer(dst_tile_rank, mpi_rank);
        src2_tile_handle.mpi_transfer(dst_tile_rank, mpi_rank);
        // Execute on destination node
        if(mpi_rank == dst_tile_rank)
        {
            // Reshape inputs: dst_tile -> (k,batch), src1_tile -> (m,k,n,batch) like in kernel
            Index m, n, k, batch;
            batch = dst_tile_traits.matrix_shape[1][1];
            m = src1_tile_traits.stride[axis];
            n = src1_tile_traits.matrix_shape[axis+1][1] / batch;
            k = src1_tile_traits.shape[axis];
            bool init_first = true;
            for(Index j = 0; j < src1.ndim-batch_ndim; ++j)
            {
                if(j != axis and src1_tile_index[j] != 0)
                {
                    init_first = false;
                    break;
                }
            }
            // Insert corresponding task
            if(init_first)
            {
<<<<<<< HEAD
                starpu::norm_fiber::submit<T>(m, n, k, batch, alpha,
                    src1_tile_handle, beta, src2_tile_handle, dst_tile_handle);
            }
            else
            {
                starpu::norm_fiber::submit<T>(m, n, k, batch, alpha,
                    src1_tile_handle, one, src2_tile_handle, dst_tile_handle);
=======
                starpu::norm_fiber.submit<std::tuple<T>>(m, n, k, batch, alpha,
                        src_tile_handle, beta, dst_tile_handle);
            }
            else
            {
                starpu::norm_fiber.submit<std::tuple<T>>(m, n, k, batch, alpha,
                        src_tile_handle, one, dst_tile_handle, redux);
>>>>>>> bc5819c9
            }
        }
        // Flush cache for the output tile on every node
        dst_tile_handle.mpi_flush();

    }

}

//! Tensor-wise norm_fiber
template<typename T>
void norm_fiber(Scalar alpha, const Tensor<T> &src1, Scalar beta, const Tensor<T> &src2, const Tensor<T> &dst,
        Index axis, Index batch_ndim, int redux)
{
    norm_fiber_async<T>(alpha, src1, beta, src2, dst, axis, batch_ndim, redux);
    starpu_task_wait_for_all();
    starpu_mpi_wait_for_all(MPI_COMM_WORLD);
}

// Explicit instantiation
template
void norm_fiber_async<fp32_t>(Scalar alpha, const Tensor<fp32_t> &src1,
        Scalar beta, const Tensor<fp32_t> &src2,
        const Tensor<fp32_t> &dst, Index axis, Index batch_ndim,
        int redux);

template
void norm_fiber_async<fp32_fast_tf32_t>(Scalar alpha, const Tensor<fp32_fast_tf32_t> &src1,
        Scalar beta, const Tensor<fp32_fast_tf32_t> &src2,
        const Tensor<fp32_fast_tf32_t> &dst, Index axis, Index batch_ndim,
        int redux);

template
<<<<<<< HEAD
void norm_fiber_async<fp64_t>(Scalar alpha, const Tensor<fp64_t> &src1,
        Scalar beta, const Tensor<fp64_t> &src2,
        const Tensor<fp64_t> &dst, Index axis, Index batch_ndim,
=======
void norm_fiber_async<fp32_fast_fp16_t>(Scalar alpha, const Tensor<fp32_fast_fp16_t> &src,
        Scalar beta, const Tensor<fp32_fast_fp16_t> &dst, Index axis, Index batch_ndim,
        int redux);

template
void norm_fiber_async<fp32_fast_bf16_t>(Scalar alpha, const Tensor<fp32_fast_bf16_t> &src,
        Scalar beta, const Tensor<fp32_fast_bf16_t> &dst, Index axis, Index batch_ndim,
        int redux);

template
void norm_fiber_async<fp64_t>(Scalar alpha, const Tensor<fp64_t> &src,
        Scalar beta, const Tensor<fp64_t> &dst, Index axis, Index batch_ndim,
>>>>>>> bc5819c9
        int redux);

template
void norm_fiber_async<bf16_t>(Scalar alpha, const Tensor<bf16_t> &src1, Scalar beta,
        const Tensor<bf16_t> &src2,
        const Tensor<bf16_t> &dst, Index axis, Index batch_ndim,
        int redux);

// Explicit instantiation
template
void norm_fiber<fp32_t>(Scalar alpha, const Tensor<fp32_t> &src1, Scalar beta,
        const Tensor<fp32_t> &src2,
        const Tensor<fp32_t> &dst, Index axis, Index batch_ndim,
        int redux);

template
void norm_fiber<fp32_fast_tf32_t>(Scalar alpha, const Tensor<fp32_fast_tf32_t> &src1, Scalar beta,
        const Tensor<fp32_fast_tf32_t> &src2,
        const Tensor<fp32_fast_tf32_t> &dst, Index axis, Index batch_ndim,
        int redux);

template
<<<<<<< HEAD
void norm_fiber<fp64_t>(Scalar alpha, const Tensor<fp64_t> &src1, Scalar beta,
        const Tensor<fp64_t> &src2,
=======
void norm_fiber<fp32_fast_fp16_t>(Scalar alpha, const Tensor<fp32_fast_fp16_t> &src, Scalar beta,
        const Tensor<fp32_fast_fp16_t> &dst, Index axis, Index batch_ndim,
        int redux);

template
void norm_fiber<fp32_fast_bf16_t>(Scalar alpha, const Tensor<fp32_fast_bf16_t> &src, Scalar beta,
        const Tensor<fp32_fast_bf16_t> &dst, Index axis, Index batch_ndim,
        int redux);

template
void norm_fiber<fp64_t>(Scalar alpha, const Tensor<fp64_t> &src, Scalar beta,
>>>>>>> bc5819c9
        const Tensor<fp64_t> &dst, Index axis, Index batch_ndim,
        int redux);

template
void norm_fiber<bf16_t>(Scalar alpha, const Tensor<bf16_t> &src1, Scalar beta,
        const Tensor<bf16_t> &src2,
        const Tensor<bf16_t> &dst, Index axis, Index batch_ndim,
        int redux);

} // namespace nntile::tensor<|MERGE_RESOLUTION|>--- conflicted
+++ resolved
@@ -118,23 +118,13 @@
             // Insert corresponding task
             if(init_first)
             {
-<<<<<<< HEAD
-                starpu::norm_fiber::submit<T>(m, n, k, batch, alpha,
+                starpu::norm_fiber.submit<std::tuple<T>>(m, n, k, batch, alpha,
                     src1_tile_handle, beta, src2_tile_handle, dst_tile_handle);
             }
             else
             {
-                starpu::norm_fiber::submit<T>(m, n, k, batch, alpha,
+                starpu::norm_fiber.submit<std::tuple<T>>(m, n, k, batch, alpha,
                     src1_tile_handle, one, src2_tile_handle, dst_tile_handle);
-=======
-                starpu::norm_fiber.submit<std::tuple<T>>(m, n, k, batch, alpha,
-                        src_tile_handle, beta, dst_tile_handle);
-            }
-            else
-            {
-                starpu::norm_fiber.submit<std::tuple<T>>(m, n, k, batch, alpha,
-                        src_tile_handle, one, dst_tile_handle, redux);
->>>>>>> bc5819c9
             }
         }
         // Flush cache for the output tile on every node
@@ -168,24 +158,21 @@
         int redux);
 
 template
-<<<<<<< HEAD
+void norm_fiber_async<fp32_fast_fp16_t>(Scalar alpha, const Tensor<fp32_fast_fp16_t> &src1,
+        Scalar beta, const Tensor<fp32_fast_fp16_t> &src2,
+        const Tensor<fp32_fast_fp16_t> &dst, Index axis, Index batch_ndim,
+        int redux);
+
+template
+void norm_fiber_async<fp32_fast_bf16_t>(Scalar alpha, const Tensor<fp32_fast_bf16_t> &src1,
+        Scalar beta, const Tensor<fp32_fast_bf16_t> &src2,
+        const Tensor<fp32_fast_bf16_t> &dst, Index axis, Index batch_ndim,
+        int redux);
+
+template
 void norm_fiber_async<fp64_t>(Scalar alpha, const Tensor<fp64_t> &src1,
         Scalar beta, const Tensor<fp64_t> &src2,
         const Tensor<fp64_t> &dst, Index axis, Index batch_ndim,
-=======
-void norm_fiber_async<fp32_fast_fp16_t>(Scalar alpha, const Tensor<fp32_fast_fp16_t> &src,
-        Scalar beta, const Tensor<fp32_fast_fp16_t> &dst, Index axis, Index batch_ndim,
-        int redux);
-
-template
-void norm_fiber_async<fp32_fast_bf16_t>(Scalar alpha, const Tensor<fp32_fast_bf16_t> &src,
-        Scalar beta, const Tensor<fp32_fast_bf16_t> &dst, Index axis, Index batch_ndim,
-        int redux);
-
-template
-void norm_fiber_async<fp64_t>(Scalar alpha, const Tensor<fp64_t> &src,
-        Scalar beta, const Tensor<fp64_t> &dst, Index axis, Index batch_ndim,
->>>>>>> bc5819c9
         int redux);
 
 template
@@ -208,22 +195,20 @@
         int redux);
 
 template
-<<<<<<< HEAD
+void norm_fiber<fp32_fast_fp16_t>(Scalar alpha, const Tensor<fp32_fast_fp16_t> &src1, Scalar beta,
+        const Tensor<fp32_fast_fp16_t> &src2,
+        const Tensor<fp32_fast_fp16_t> &dst, Index axis, Index batch_ndim,
+        int redux);
+
+template
+void norm_fiber<fp32_fast_bf16_t>(Scalar alpha, const Tensor<fp32_fast_bf16_t> &src1, Scalar beta,
+        const Tensor<fp32_fast_bf16_t> &src2,
+        const Tensor<fp32_fast_bf16_t> &dst, Index axis, Index batch_ndim,
+        int redux);
+
+template
 void norm_fiber<fp64_t>(Scalar alpha, const Tensor<fp64_t> &src1, Scalar beta,
         const Tensor<fp64_t> &src2,
-=======
-void norm_fiber<fp32_fast_fp16_t>(Scalar alpha, const Tensor<fp32_fast_fp16_t> &src, Scalar beta,
-        const Tensor<fp32_fast_fp16_t> &dst, Index axis, Index batch_ndim,
-        int redux);
-
-template
-void norm_fiber<fp32_fast_bf16_t>(Scalar alpha, const Tensor<fp32_fast_bf16_t> &src, Scalar beta,
-        const Tensor<fp32_fast_bf16_t> &dst, Index axis, Index batch_ndim,
-        int redux);
-
-template
-void norm_fiber<fp64_t>(Scalar alpha, const Tensor<fp64_t> &src, Scalar beta,
->>>>>>> bc5819c9
         const Tensor<fp64_t> &dst, Index axis, Index batch_ndim,
         int redux);
 
