--- conflicted
+++ resolved
@@ -9,7 +9,8 @@
  *
  * @version 1.0.0
  * @author Aleksandr Mikhalev
- * @date 2023-07-06
+ * @author Daniel Bershatsky
+ * @date 2023-08-03
  * */
 
 #include <iostream>
@@ -40,7 +41,6 @@
         T sum_val = one;
         // Cycle over slice of input buffer
         for(Index i0 = i0_start+i0_step; i0 < k; i0 += i0_step)
-<<<<<<< HEAD
         {
             // Read value from source
             T val = src_slice[i0*m];
@@ -105,72 +105,6 @@
             // Accumulate otherwise
             else
             {
-=======
-        {
-            // Read value from source
-            T val = src_slice[i0*m];
-            // Ignore -inf value, which comes from mask
-            if(::isinf(val))
-            {
-                continue;
-            }
-            // Update max and sum of exponents
-            if(max_val < val)
-            {
-                sum_val = sum_val*(::exp(max_val-val)) + one;
-                max_val = val;
-            }
-            else
-            {
-                sum_val += ::exp(val-max_val);
-            }
-        }
-        // Per-block of threads max and sum of exponents
-        volatile __shared__ T block_max_val;
-        __shared__ T block_sum_val;
-        // Init shared values in the i0_start==0 thread
-        if(i0_start == 0)
-        {
-            block_max_val = max_val;
-            block_sum_val = zero;
-        }
-        // Other threads wait until initialization is done
-        __syncthreads();
-        // Update max at first
-        while(block_max_val < max_val)
-        {
-            block_max_val = max_val;
-        }
-        // Sync with all other threads to get per-block max finally
-        __syncthreads();
-        // Accumulate per-block sum of finite values
-        if(not ::isinf(max_val))
-        {
-            sum_val *= ::exp(max_val - block_max_val);
-            atomicAdd(&block_sum_val, sum_val);
-        }
-        __syncthreads();
-        // Update output iff per-block sum is not zero
-        if(i0_start == 0 and block_sum_val > 0)
-        {
-            // Get per-block max and sum of exponents into local variables
-            max_val = block_max_val;
-            sum_val = block_sum_val;
-            Index dst_offset = i1 + i2*m;
-            // Now max_val is finite, we need to accumulate sum of exponents
-            // with the data in global memory
-            T max_output;
-            T sum_output = maxsumexp[2*dst_offset+1];
-            // If data was not yet initialised, just overwrite it
-            if(sum_output == zero)
-            {
-                max_output = max_val;
-                sum_output = sum_val;
-            }
-            // Accumulate otherwise
-            else
-            {
->>>>>>> 60c702b4
                 max_output = maxsumexp[2*dst_offset];
                 if(max_val < max_output)
                 {
@@ -195,11 +129,7 @@
 {
     // Source is an m-by-n matrix and destination is an m-by-k-by-n tensor
     // Both source and destination are Fortran-contiguous
-<<<<<<< HEAD
     dim3 threads(32, 1, 1);
-=======
-    dim3 threads(256, 1, 1);
->>>>>>> 60c702b4
     dim3 blocks(1, m, n);
     (cuda_kernel<T>)<<<blocks, threads, 0, stream>>>(m, n, k, m*k, src,
             maxsumexp);
@@ -502,4 +432,4 @@
 template void cuda<fp64_t>(cudaStream_t stream, Index m, Index n, Index k,
                            const fp64_t *src, fp64_t *maxsumexp) noexcept;
 
-} // namespace nntile::kernel::maxsumexp+} // namespace nntile::kernel::maxsumexp
