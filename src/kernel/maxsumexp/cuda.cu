/*! @copyright (c) 2022-2023 Skolkovo Institute of Science and Technology
 *                           (Skoltech). All rights reserved.
 *
 * NNTile is software framework for fast training of big neural networks on
 * distributed-memory heterogeneous systems based on StarPU runtime system.
 *
 * @file src/kernel/maxsumexp/cuda.cu
 * Max and sum of exponents of a buffer on CUDA
 *
 * @version 1.0.0
 * @author Aleksandr Mikhalev
<<<<<<< HEAD
 * @date 2023-05-03
=======
 * @author Daniel Bershatsky
 * @date 2023-08-03
>>>>>>> ad111b6b
 * */

#include <iostream>

#include "nntile/kernel/maxsumexp/cuda.hh"

namespace nntile::kernel::maxsumexp {

/**
 * This implementation is taken from 3c4a8ee08f66732d67789f851c6bff788e41fd38.
 */
// clang-format off
template<typename T>
static __global__
void cuda_kernel(Index m, Index n, Index k, Index mk,
        const T * __restrict__ src, T * __restrict__ maxsumexp)
{
<<<<<<< HEAD
    Index i1 = threadIdx.x + blockIdx.x*blockDim.x,
          i2 = threadIdx.y + blockIdx.y*blockDim.y;
    constexpr T zero = 0, one = 1;
    // Check column index of output buffer
    if(i2 < n)
    {
        // Check row index of output buffer
        if(i1 < m)
        {
            // Get max and sum of exponents of a corresponding fiber
            const T *src_fiber = src + i2*mk + i1;
            // Init max and sum
            Index dst_offset = 2 * (i1+i2*m);
            T max = maxsumexp[dst_offset];
            T sum = maxsumexp[dst_offset+1];
            // Check if sum is zero, which means values were not yet
            // initialized. Just initialize maximum value in this case.
            if(sum == zero)
            {
                max = src_fiber[0];
            }
            // Cycle over fiber of input buffer
            for(Index i0 = 0; i0 < k; ++i0)
            {
                // Read value from source
                T val = src_fiber[i0*m];
                // Update max and sum of exponents
                if(max < val)
=======
    Index i1 = threadIdx.y + blockIdx.y*blockDim.y,
          i2 = threadIdx.z + blockIdx.z*blockDim.z,
          i0_start = threadIdx.x, i0_step = blockDim.x;
    constexpr T zero = 0.0, one = 1.0;
    if(i2 < n and i1 < m and i0_start < k)
    {
        // Get max and sum of exponents of a corresponding slice
        const T *src_slice = src + i2*mk + i1;
        // Init max and sum
        T max_val = src_slice[i0_start*m];
        T sum_val = one;
        // Cycle over slice of input buffer
        for(Index i0 = i0_start+i0_step; i0 < k; i0 += i0_step)
        {
            // Read value from source
            T val = src_slice[i0*m];
            // Ignore -inf value, which comes from mask
            if(::isinf(val))
            {
                continue;
            }
            // Update max and sum of exponents
            if(max_val < val)
            {
                sum_val = sum_val*(::exp(max_val-val)) + one;
                max_val = val;
            }
            else
            {
                sum_val += ::exp(val-max_val);
            }
        }
        // Per-block of threads max and sum of exponents
        volatile __shared__ T block_max_val;
        __shared__ T block_sum_val;
        // Init shared values in the i0_start==0 thread
        if(i0_start == 0)
        {
            block_max_val = max_val;
            block_sum_val = zero;
        }
        // Other threads wait until initialization is done
        __syncthreads();
        // Update max at first
        while(block_max_val < max_val)
        {
            block_max_val = max_val;
        }
        // Sync with all other threads to get per-block max finally
        __syncthreads();
        // Accumulate per-block sum of finite values
        if(not ::isinf(max_val))
        {
            sum_val *= ::exp(max_val - block_max_val);
            atomicAdd(&block_sum_val, sum_val);
        }
        __syncthreads();
        // Update output iff per-block sum is not zero
        if(i0_start == 0 and block_sum_val > 0)
        {
            // Get per-block max and sum of exponents into local variables
            max_val = block_max_val;
            sum_val = block_sum_val;
            Index dst_offset = i1 + i2*m;
            // Now max_val is finite, we need to accumulate sum of exponents
            // with the data in global memory
            T max_output;
            T sum_output = maxsumexp[2*dst_offset+1];
            // If data was not yet initialised, just overwrite it
            if(sum_output == zero)
            {
                max_output = max_val;
                sum_output = sum_val;
            }
            // Accumulate otherwise
            else
            {
                max_output = maxsumexp[2*dst_offset];
                if(max_val < max_output)
>>>>>>> ad111b6b
                {
                    sum_val *= ::exp(max_val - max_output);
                }
                else
                {
                    sum_output *= ::exp(max_output - max_val);
                    max_output = max_val;
                }
                sum_output += sum_val;
            }
            maxsumexp[2*dst_offset] = max_output;
            maxsumexp[2*dst_offset+1] = sum_output;
        }
    }
}

template <typename T>
void LaunchMaxSumExp1(cudaStream_t stream, Index m, Index n, Index k,
                      const T *src, T *maxsumexp) noexcept
{
    // Both source and destination are Fortran-contiguous
<<<<<<< HEAD
    dim3 blocks((m+15)/16, (n+15)/16), threads(16, 16);
=======
    dim3 threads(32, 1, 1);
    dim3 blocks(1, m, n);
>>>>>>> ad111b6b
    (cuda_kernel<T>)<<<blocks, threads, 0, stream>>>(m, n, k, m*k, src,
            maxsumexp);
}
// clang-format on

template void LaunchMaxSumExp1<fp32_t>(cudaStream_t stream, Index m, Index n,
                                       Index k, const fp32_t *src,
                                       fp32_t *maxsumexp) noexcept;

template void LaunchMaxSumExp1<fp64_t>(cudaStream_t stream, Index m, Index n,
                                       Index k, const fp64_t *src,
                                       fp64_t *maxsumexp) noexcept;

extern __shared__ float extent[]; // User-managed cache on device.

size_t constexpr kMaxBlockSize = 512;

template <typename T, uint32_t kBlockSize>
__device__ void BlockMaxReduce(volatile T *acc, uint32_t tid) {
    if constexpr (kBlockSize >= 1024) {
        if (tid < 512) {
            acc[tid] = max(acc[tid], acc[tid + 512]);
        }
        __syncthreads();
    }
    if constexpr (kBlockSize >= 512) {
        if (tid < 256) {
            acc[tid] = max(acc[tid], acc[tid + 256]);
        }
        __syncthreads();
    }
    if constexpr (kBlockSize >= 256) {
        if (tid < 128) {
            acc[tid] = max(acc[tid], acc[tid + 128]);
        }
        __syncthreads();
    }
    if constexpr (kBlockSize >= 128) {
        if (tid < 64) {
            acc[tid] = max(acc[tid], acc[tid + 64]);
        }
        __syncthreads();
    }
}

template <typename T, uint32_t kBlockSize, uint32_t kStride>
__device__ void WarpMaxReduceRound(volatile T *acc, uint32_t tid) {
    if constexpr (kBlockSize >= 2 * kStride) {
        acc[tid] = max(acc[tid], acc[tid + kStride]);
    }
}

template <typename T, uint32_t kBlockSize>
__device__ void WarpMaxReduce(volatile T *acc, uint32_t tid) {
    if constexpr (kBlockSize >= 64) {
        acc[tid] = max(acc[tid], acc[tid + 32]);
    }
    if constexpr (kBlockSize >= 32) {
        acc[tid] = max(acc[tid], acc[tid + 16]);
    }
    if constexpr (kBlockSize >= 16) {
        acc[tid] = max(acc[tid], acc[tid + 8]);
    }
    if constexpr (kBlockSize >= 8) {
        acc[tid] = max(acc[tid], acc[tid + 4]);
    }
    if constexpr (kBlockSize >= 4) {
        acc[tid] = max(acc[tid], acc[tid + 2]);
    }
    if constexpr (kBlockSize >= 2) {
        acc[tid] = max(acc[tid], acc[tid + 1]);
    }
}

template <typename T, uint32_t kBlockSize>
__device__ void BlockSumExpReduce(volatile T *acc, uint32_t tid) {
    if constexpr (kBlockSize >= 1024) {
        if (tid < 512) {
            acc[tid] = acc[tid] + acc[tid + 512];
        }
        __syncthreads();
    }
    if constexpr (kBlockSize >= 512) {
        if (tid < 256) {
            acc[tid] = acc[tid] + acc[tid + 256];
        }
        __syncthreads();
    }
    if constexpr (kBlockSize >= 256) {
        if (tid < 128) {
            acc[tid] = acc[tid] + acc[tid + 128];
        }
        __syncthreads();
    }
    if constexpr (kBlockSize >= 128) {
        if (tid < 64) {
            acc[tid] = acc[tid] + acc[tid + 64];
        }
        __syncthreads();
    }
}

template <typename T, uint32_t kBlockSize>
__device__ void WarpSumExpReduce(volatile T *acc, uint32_t tid) {
    if constexpr (kBlockSize >= 64) {
        acc[tid] = acc[tid] + acc[tid + 32];
    }
    if constexpr (kBlockSize >= 32) {
        acc[tid] = acc[tid] + acc[tid + 16];
    }
    if constexpr (kBlockSize >= 16) {
        acc[tid] = acc[tid] + acc[tid + 8];
    }
    if constexpr (kBlockSize >= 8) {
        acc[tid] = acc[tid] + acc[tid + 4];
    }
    if constexpr (kBlockSize >= 4) {
        acc[tid] = acc[tid] + acc[tid + 2];
    }
    if constexpr (kBlockSize >= 2) {
        acc[tid] = acc[tid] + acc[tid + 1];
    }
}

template <typename T, uint32_t kBlockSize>
__global__ void MaxSumExp3(Index m, Index n, Index k, Index mk,
                           T const *__restrict__ src, T *__restrict__ dst) {
    // Memory model of user-maneged cache in shared memory.
    size_t const data_size = blockDim.x * blockDim.y * blockDim.z;
    T *cache = reinterpret_cast<T *>(extent); // Mirror of global memory.
    // Accumulator for max-reduction and sum-reduction.
    T *acc = reinterpret_cast<T *>(cache) + data_size;

    // Obtain global and local position of the current thread.
    auto tid = threadIdx.y;
    auto ix = threadIdx.x + blockDim.x * blockIdx.x;
    auto jx = threadIdx.y + blockDim.y * blockIdx.y;
    auto kx = threadIdx.z + blockDim.z * blockIdx.z;
    bool out_of_scope = ix >= m || jx >= k || kx >= n;

    // auto it = (2 * kBlockSize) * blockIdx.y + tid;
    // auto grid_size = (2 * kBlockSize) * gridDim.y;
    // auto data = src + (ix + mk * kx);

    // Load data from global memory to user-managed cache in shared memory.
    if (out_of_scope) {
        cache[tid] = -INFINITY;
        acc[tid] = -INFINITY;
    } else {
        cache[tid] = src[ix + m * jx + mk * kx];
        acc[tid] = cache[tid];
    }
    __syncthreads();

    // Per-block max-reduction in shared memory.
    BlockMaxReduce<T, kBlockSize>(acc, tid);
    if (tid < 32) {
        WarpMaxReduce<T, kBlockSize>(acc, tid);
    }

    // Per-block sumexp-reduction in shared memory.
    T const max = acc[0];
    acc[tid] = exp(cache[tid] - max);
    __syncthreads();

    BlockSumExpReduce<T, kBlockSize>(acc, tid);
    if (tid < 32) {
        WarpSumExpReduce<T, kBlockSize>(acc, tid);
    }

    // Store in global memory (output buffer) in theads from X-Z plane.
    if (tid == 0) {
        // Contingues tuple of (max, sum). Update accumulants in-place.
        auto out = dst + 2 * (ix + m * kx);
        if (auto diff = max - out[0]; diff > 0) {
            out[0] = max;
            out[1] = out[1] * exp(-diff) + acc[tid];
        } else {
            out[1] = out[1] + exp(diff) * acc[tid];
        }
    }
}

template <typename T> constexpr T ceil2(T value) {
    static_assert(std::is_integral<T>::value, "integral type expected");
    value--;
    // Divide by 2^k for consecutive doublings of k up to 256,
    // and then or the results.
    value |= value >> 1;
    value |= value >> 2;
    value |= value >> 4;
    if constexpr (sizeof(value) >= 2) {
        value |= value >> 8;
    }
    if constexpr (sizeof(value) >= 4) {
        value |= value >> 16;
    }
    if constexpr (sizeof(value) >= 8) {
        value |= value >> 32;
    }
    if constexpr (sizeof(value) >= 16) {
        value |= value >> 64;
    }
    if constexpr (sizeof(value) >= 32) {
        value |= value >> 128;
    }
    // The result is a number of 1 bits equal to the number
    // of bits in the original number, plus 1. That's the
    // next highest power of 2.
    return ++value;
}

template <typename T>
void LaunchMaxSumExp3(cudaStream_t stream, Index m, Index n, Index k,
                      T const *src, T *dst) noexcept {
    size_t block_size = ceil2(k);
    if (block_size > kMaxBlockSize) {
        block_size = kMaxBlockSize;
    }

    dim3 threads(1, block_size, 1);
    auto noblocks = (k - 1) / threads.y + 1;
    dim3 blocks(m, noblocks, n);
    size_t smem = 2 * threads.x * threads.y * threads.z * sizeof(T);

    if (blocks.y > 1) {
        std::cerr << "unsupported thread block size" << std::endl;
        std::terminate();
    }

    switch (threads.y) {
    case 1024:
        MaxSumExp3<T, 1024>
            <<<blocks, threads, smem, stream>>>(m, n, k, m * k, src, dst);
        break;
    case 512:
        MaxSumExp3<T, 512>
            <<<blocks, threads, smem, stream>>>(m, n, k, m * k, src, dst);
        break;
    case 256:
        MaxSumExp3<T, 256>
            <<<blocks, threads, smem, stream>>>(m, n, k, m * k, src, dst);
        break;
    case 128:
        MaxSumExp3<T, 128>
            <<<blocks, threads, smem, stream>>>(m, n, k, m * k, src, dst);
        break;
    case 64:
        MaxSumExp3<T, 64>
            <<<blocks, threads, smem, stream>>>(m, n, k, m * k, src, dst);
        break;
    case 32:
        MaxSumExp3<T, 32>
            <<<blocks, threads, smem, stream>>>(m, n, k, m * k, src, dst);
        break;
    case 16:
        MaxSumExp3<T, 16>
            <<<blocks, threads, smem, stream>>>(m, n, k, m * k, src, dst);
        break;
    case 8:
        MaxSumExp3<T, 8>
            <<<blocks, threads, smem, stream>>>(m, n, k, m * k, src, dst);
        break;
    case 4:
        MaxSumExp3<T, 4>
            <<<blocks, threads, smem, stream>>>(m, n, k, m * k, src, dst);
        break;
    case 2:
        MaxSumExp3<T, 2>
            <<<blocks, threads, smem, stream>>>(m, n, k, m * k, src, dst);
        break;
    case 1:
        MaxSumExp3<T, 1>
            <<<blocks, threads, smem, stream>>>(m, n, k, m * k, src, dst);
        break;
    default:
        std::cerr << "unsupported thread block size" << std::endl;
        break;
    }
}

template void LaunchMaxSumExp3<fp32_t>(cudaStream_t stream, Index m, Index n,
                                       Index k, const fp32_t *src,
                                       fp32_t *maxsumexp) noexcept;

template void LaunchMaxSumExp3<fp64_t>(cudaStream_t stream, Index m, Index n,
                                       Index k, const fp64_t *src,
                                       fp64_t *dst) noexcept;

template <typename T>
void cuda(cudaStream_t stream, Index m, Index n, Index k, const T *src,
          T *maxsumexp) noexcept {
    LaunchMaxSumExp1(stream, m, n, k, src, maxsumexp);
}

template void cuda<fp32_t>(cudaStream_t stream, Index m, Index n, Index k,
                           const fp32_t *src, fp32_t *maxsumexp) noexcept;

template void cuda<fp64_t>(cudaStream_t stream, Index m, Index n, Index k,
                           const fp64_t *src, fp64_t *maxsumexp) noexcept;

} // namespace nntile::kernel::maxsumexp
<|MERGE_RESOLUTION|>--- conflicted
+++ resolved
@@ -9,12 +9,8 @@
  *
  * @version 1.0.0
  * @author Aleksandr Mikhalev
-<<<<<<< HEAD
- * @date 2023-05-03
-=======
  * @author Daniel Bershatsky
  * @date 2023-08-03
->>>>>>> ad111b6b
  * */
 
 #include <iostream>
@@ -32,36 +28,6 @@
 void cuda_kernel(Index m, Index n, Index k, Index mk,
         const T * __restrict__ src, T * __restrict__ maxsumexp)
 {
-<<<<<<< HEAD
-    Index i1 = threadIdx.x + blockIdx.x*blockDim.x,
-          i2 = threadIdx.y + blockIdx.y*blockDim.y;
-    constexpr T zero = 0, one = 1;
-    // Check column index of output buffer
-    if(i2 < n)
-    {
-        // Check row index of output buffer
-        if(i1 < m)
-        {
-            // Get max and sum of exponents of a corresponding fiber
-            const T *src_fiber = src + i2*mk + i1;
-            // Init max and sum
-            Index dst_offset = 2 * (i1+i2*m);
-            T max = maxsumexp[dst_offset];
-            T sum = maxsumexp[dst_offset+1];
-            // Check if sum is zero, which means values were not yet
-            // initialized. Just initialize maximum value in this case.
-            if(sum == zero)
-            {
-                max = src_fiber[0];
-            }
-            // Cycle over fiber of input buffer
-            for(Index i0 = 0; i0 < k; ++i0)
-            {
-                // Read value from source
-                T val = src_fiber[i0*m];
-                // Update max and sum of exponents
-                if(max < val)
-=======
     Index i1 = threadIdx.y + blockIdx.y*blockDim.y,
           i2 = threadIdx.z + blockIdx.z*blockDim.z,
           i0_start = threadIdx.x, i0_step = blockDim.x;
@@ -141,7 +107,6 @@
             {
                 max_output = maxsumexp[2*dst_offset];
                 if(max_val < max_output)
->>>>>>> ad111b6b
                 {
                     sum_val *= ::exp(max_val - max_output);
                 }
@@ -163,12 +128,8 @@
                       const T *src, T *maxsumexp) noexcept
 {
     // Both source and destination are Fortran-contiguous
-<<<<<<< HEAD
-    dim3 blocks((m+15)/16, (n+15)/16), threads(16, 16);
-=======
     dim3 threads(32, 1, 1);
     dim3 blocks(1, m, n);
->>>>>>> ad111b6b
     (cuda_kernel<T>)<<<blocks, threads, 0, stream>>>(m, n, k, m*k, src,
             maxsumexp);
 }
