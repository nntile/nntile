/*! @copyright (c) 2022-present Skolkovo Institute of Science and Technology
 *                              (Skoltech), Russia. All rights reserved.
 *                 2023-present Artificial Intelligence Research Institute
 *                              (AIRI), Russia. All rights reserved.
 *
 * NNTile is software framework for fast training of big neural networks on
 * distributed-memory heterogeneous systems based on StarPU runtime system.
 *
 * @file src/kernel/norm_fiber/cpu.cc
 * Euclidean norms over slices into a fiber of a product of buffers on CPU
 *
 * @version 1.1.0
 * */

#include "nntile/kernel/norm_fiber/cpu.hh"
#include <cmath>
#include "nntile/kernel/cpu.hh"

namespace nntile::kernel::norm_fiber
{

template<typename T>
void cpu(Index m, Index n, Index k, Index batch, Scalar alpha_, const T *src1,  Scalar beta_,  const T *src2, T *dst)
    noexcept
//! Norms over slices along the first and last axes into a fiber of a tensor
/*! For a provided m-by-k-by-n input array computes norms over slices
 * along the first axis with m elements and the last axis with n elements,
 * resulting in output fiber of shape (k).
 * Mnemonically, the following operations are performed:
 *      dst[l,b] = hypot(beta*src2[l,b], alpha*norm(src1[:,l,:,b]))
 *
 * @param[in] m: Size of the first mode of src array
 * @param[in] n: Size of the last mode of src array
 * @param[in] k: Size of the middle mode of src array and the only mode of
 *      dst array
 * @param[in] batch: Size of the batch dimension
 * @param[in] alpha: Scaling factor for src
 * @param[in] src: Input contiguous m-by-k-by-n array
 * @param[in] beta: Scaling factor for dst
 * @param[inout] dst: Output contiguous vector with k elements, that accumulate
 *      norm over slices along the first and the last axes.
 * */
{
    using Y = typename T::repr_t;
    Y alpha{alpha_}, beta{beta_};
    constexpr Y zero{0.0};
    constexpr Y one{1.0};
    // Cycle over batch
    alpha = std::fabs(alpha); // norm is always nonnegative
    // Cycle over batch
    for(Index b = 0; b < batch; ++b)
    {
        // Cycle over the only axis of output buffer
        for(Index i2 = 0; i2 < k; ++i2)
        {
            // Init norm of the slice
            Y norm_max{zero}, norm_ssq{zero}, c{zero}, y, t;
            // Output value
            T &result = dst[i2+b*k];
            // Cycle over the third axis of input buffer
            for(Index i1 = 0; i1 < n; ++i1)
            {
                // Get corresponding slice
                const T *src1_slice = src1 + ((i1+b*n)*k+i2)*m;
                // Cycle over the first axis of input buffer
                for(Index i0 = 0; i0 < m; ++i0)
                {
                    // Read value from source
                    Y val = std::fabs(Y{src1_slice[i0]});
                    // Use Kahan summation rule to get scaled sum of square
                    if(val > 0)
                    {
                        if(norm_max >= val)
                        {
                            Y tmp1 = val / norm_max;
                            y = tmp1*tmp1 - c;
                            t = norm_ssq + y;
                            c = (t-norm_ssq) - y;
                            norm_ssq = t;
                        }
                        else
                        {
                            Y tmp1 = norm_max / val;
                            Y tmp2 = tmp1 * tmp1;
                            y = one - c*tmp2;
                            norm_ssq *= tmp2;
                            t = norm_ssq + y;
                            c = (t-norm_ssq) - y;
                            norm_ssq = t;
                            norm_max = val;
                        }
                    }
                }
            }
            // Get the scaled norm
            norm_max *= alpha;
            // Update output value
            if(beta == zero)
            {
                result = static_cast<T>(norm_max * std::sqrt(norm_ssq));
            }
            else if(norm_max > 0)
            {
                Y tmp_res = std::fabs(beta * Y{src2[i2+b*k]});
                if(norm_max >= tmp_res)
                {
                    Y tmp1 = tmp_res / norm_max;
                    result = static_cast<T>(norm_max * std::sqrt((tmp1*tmp1-c)+norm_ssq));
                }
                else
                {
                    Y tmp1 = norm_max / tmp_res;
                    Y tmp2 = tmp1 * tmp1;
                    c *= tmp2;
                    norm_ssq *= tmp2;
                    result = static_cast<T>(tmp_res * std::sqrt((one-c)+norm_ssq));
                }
            }
            // norm_max==0
            else
            {
                result = static_cast<T>(std::fabs(beta * Y{src2[i2+b*k]}));
            }
        }
    }
}

// Explicit instantiation
template
void cpu<fp32_t>(Index m, Index n, Index k, Index batch, Scalar alpha,
        const fp32_t *src1, Scalar beta,  const fp32_t *src2, fp32_t *dst)
    noexcept;

template
void cpu<fp64_t>(Index m, Index n, Index k, Index batch, Scalar alpha,
        const fp64_t *src1, Scalar beta, const fp64_t *src2, fp64_t *dst)
    noexcept;

template
void cpu<bf16_t>(Index m, Index n, Index k, Index batch, Scalar alpha,
        const bf16_t *src1, Scalar beta, const bf16_t *src2, bf16_t *dst)
    noexcept;

<<<<<<< HEAD
template
void cpu<fp32_fast_tf32_t>(Index m, Index n, Index k, Index batch, Scalar alpha,
        const fp32_fast_tf32_t *src1, Scalar beta, const fp32_fast_tf32_t *src2, fp32_fast_tf32_t *dst)
    noexcept;

=======
>>>>>>> bc5819c9
} // namespace nntile::kernel::norm_fiber<|MERGE_RESOLUTION|>--- conflicted
+++ resolved
@@ -141,12 +141,4 @@
         const bf16_t *src1, Scalar beta, const bf16_t *src2, bf16_t *dst)
     noexcept;
 
-<<<<<<< HEAD
-template
-void cpu<fp32_fast_tf32_t>(Index m, Index n, Index k, Index batch, Scalar alpha,
-        const fp32_fast_tf32_t *src1, Scalar beta, const fp32_fast_tf32_t *src2, fp32_fast_tf32_t *dst)
-    noexcept;
-
-=======
->>>>>>> bc5819c9
 } // namespace nntile::kernel::norm_fiber