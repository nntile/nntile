--- conflicted
+++ resolved
@@ -9,11 +9,7 @@
  *
  * @version 1.0.0
  * @author Aleksandr Mikhalev
-<<<<<<< HEAD
- * @date 2023-05-03
-=======
  * @date 2023-07-02
->>>>>>> ad111b6b
  * */
 
 #include "nntile/kernel/gelutanh/cuda.hh"
@@ -59,11 +55,7 @@
  * */
 {
     dim3 blocks((nelems+255)/256), threads(256);
-<<<<<<< HEAD
-    (cuda_kernel<T>)<<<blocks, threads, 0, stream>>>(nelems, data);
-=======
     (cuda_kernel<T>)<<<blocks, threads, 0, stream>>>(nelems, src, dst);
->>>>>>> ad111b6b
 }
 
 // Explicit instantiation
