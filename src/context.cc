--- conflicted
+++ resolved
@@ -326,13 +326,8 @@
     norm_slice_inplace.restrict_where(STARPU_CPU);
     pow.restrict_where(STARPU_CPU);
     prod.restrict_where(STARPU_CPU);
-<<<<<<< HEAD
-    multiply_fiber_inplace.restrict_where(STARPU_CPU);
-    prod_fiber3.restrict_where(STARPU_CPU);
-=======
     prod_fiber.restrict_where(STARPU_CPU);
     multiply_fiber.restrict_where(STARPU_CPU);
->>>>>>> 4749026f
     prod_inplace.restrict_where(STARPU_CPU);
     prod_slice.restrict_where(STARPU_CPU);
     randn.restrict_where(STARPU_CPU);
@@ -398,13 +393,8 @@
     norm_slice_inplace.restrict_where(STARPU_CUDA);
     pow.restrict_where(STARPU_CUDA);
     prod.restrict_where(STARPU_CUDA);
-<<<<<<< HEAD
-    multiply_fiber_inplace.restrict_where(STARPU_CUDA);
-    prod_fiber3.restrict_where(STARPU_CUDA);
-=======
     prod_fiber.restrict_where(STARPU_CUDA);
     multiply_fiber.restrict_where(STARPU_CUDA);
->>>>>>> 4749026f
     prod_inplace.restrict_where(STARPU_CUDA);
     prod_slice.restrict_where(STARPU_CUDA);
     randn.restrict_where(STARPU_CUDA);
@@ -470,13 +460,8 @@
     norm_slice_inplace.restore_where();
     pow.restore_where();
     prod.restore_where();
-<<<<<<< HEAD
-    multiply_fiber_inplace.restore_where();
-    prod_fiber3.restore_where();
-=======
     prod_fiber.restore_where();
     multiply_fiber.restore_where();
->>>>>>> 4749026f
     prod_inplace.restore_where();
     prod_slice.restore_where();
     randn.restore_where();
