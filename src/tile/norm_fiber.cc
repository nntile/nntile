--- conflicted
+++ resolved
@@ -63,11 +63,7 @@
     n = src1.matrix_shape[axis+1][1] / batch;
     k = src1.shape[axis];
     // Insert task
-<<<<<<< HEAD
-    starpu::norm_fiber::submit<T>(m, n, k, batch, alpha, src1, beta, src2, dst);
-=======
-    starpu::norm_fiber.submit<std::tuple<T>>(m, n, k, batch, alpha, src, beta, dst);
->>>>>>> bc5819c9
+    starpu::norm_fiber.submit<std::tuple<T>>(m, n, k, batch, alpha, src1, beta, src2, dst);
 }
 
 template<typename T>
@@ -88,6 +84,16 @@
 void norm_fiber_async<fp32_fast_tf32_t>(Scalar alpha, const Tile<fp32_fast_tf32_t> &src1, Scalar beta,
         const Tile<fp32_fast_tf32_t> &src2,
         const Tile<fp32_fast_tf32_t> &dst, Index axis, Index batch_ndim, int redux=0);
+
+template
+void norm_fiber_async<fp32_fast_fp16_t>(Scalar alpha, const Tile<fp32_fast_fp16_t> &src1, Scalar beta,
+        const Tile<fp32_fast_fp16_t> &src2,
+        const Tile<fp32_fast_fp16_t> &dst, Index axis, Index batch_ndim, int redux=0);
+
+template
+void norm_fiber_async<fp32_fast_bf16_t>(Scalar alpha, const Tile<fp32_fast_bf16_t> &src1, Scalar beta,
+        const Tile<fp32_fast_bf16_t> &src2,
+        const Tile<fp32_fast_bf16_t> &dst, Index axis, Index batch_ndim, int redux=0);
 
 template
 void norm_fiber_async<fp64_t>(Scalar alpha, const Tile<fp64_t> &src1, Scalar beta,
@@ -111,6 +117,16 @@
         const Tile<fp32_fast_tf32_t> &dst, Index axis, Index batch_ndim, int redux=0);
 
 template
+void norm_fiber<fp32_fast_fp16_t>(Scalar alpha, const Tile<fp32_fast_fp16_t> &src1, Scalar beta,
+        const Tile<fp32_fast_fp16_t> &src2,
+        const Tile<fp32_fast_fp16_t> &dst, Index axis, Index batch_ndim, int redux=0);
+
+template
+void norm_fiber<fp32_fast_bf16_t>(Scalar alpha, const Tile<fp32_fast_bf16_t> &src1, Scalar beta,
+        const Tile<fp32_fast_bf16_t> &src2,
+        const Tile<fp32_fast_bf16_t> &dst, Index axis, Index batch_ndim, int redux=0);
+
+template
 void norm_fiber<fp64_t>(Scalar alpha, const Tile<fp64_t> &src1, Scalar beta,
         const Tile<fp64_t> &src2,
         const Tile<fp64_t> &dst, Index axis, Index batch_ndim, int redux=0);
