/*! @copyright (c) 2022-2023 Skolkovo Institute of Science and Technology
 *                           (Skoltech). All rights reserved.
 *
 * NNTile is software framework for fast training of big neural networks on
 * distributed-memory heterogeneous systems based on StarPU runtime system.
 *
 * @file src/starpu/bias.cc
 * Bias operation on a StarPU buffer
 *
 * @version 1.0.0
 * @author Aleksandr Mikhalev
<<<<<<< HEAD
 * @author Aleksandr Katrutsa
 * @date 2023-02-11
=======
 * @date 2023-03-26
>>>>>>> a1478f63
 * */

#include "nntile/starpu/bias.hh"
#include "nntile/kernel/bias.hh"
#include <cstdlib>

namespace nntile
{
namespace starpu
{
//! StarPU wrappers for bias operation
namespace bias
{

//! Apply bias along middle axis of StarPU buffer in CPU
template<typename T>
void cpu(void *buffers[], void *cl_args)
    noexcept
{
    // Get arguments
<<<<<<< HEAD
    auto nargc = reinterpret_cast<argc_t *>(cl_args);
    if (nargc->num_arguments == 5) {
        auto args = reinterpret_cast<args_t *>(cl_args);
        // Get interfaces
        auto interfaces = reinterpret_cast<VariableInterface **>(buffers);
        const T *src = interfaces[0]->get_ptr<T>();
        T *dst = interfaces[1]->get_ptr<T>();
        // Launch kernel
        kernel::bias::cpu<T>(args->m, args->n, args->k, src, dst);
    } else if (nargc->num_arguments == 3) {
        auto args = reinterpret_cast<val_size_t<T> *>(cl_args);
        // Get interfaces
        auto interfaces = reinterpret_cast<VariableInterface **>(buffers);
        T *src = interfaces[0]->get_ptr<T>();
        // Launch kernel
        kernel::bias::cpu<T>(args->val, args->nelems, src);
    }
=======
    auto args = reinterpret_cast<args_t<T> *>(cl_args);
    // Get interfaces
    auto interfaces = reinterpret_cast<VariableInterface **>(buffers);
    const T *src = interfaces[0]->get_ptr<T>();
    T *dst = interfaces[1]->get_ptr<T>();
    // Launch kernel
    kernel::bias::cpu<T>(args->m, args->n, args->k, args->alpha, src, dst);
>>>>>>> a1478f63
}

#ifdef NNTILE_USE_CUDA
//! Apply bias along middle axis of StarPU buffer on CUDA
template<typename T>
void cuda(void *buffers[], void *cl_args)
    noexcept
{
    // Get arguments
    auto args = reinterpret_cast<args_t<T> *>(cl_args);
    // Get interfaces
    auto interfaces = reinterpret_cast<VariableInterface **>(buffers);
    const T *src = interfaces[0]->get_ptr<T>();
    T *dst = interfaces[1]->get_ptr<T>();
    // Get CUDA stream
    cudaStream_t stream = starpu_cuda_get_local_stream();
    // Launch kernel
    kernel::bias::cuda<T>(stream, args->m, args->n, args->k, args->alpha, src,
            dst);
}
#endif // NNTILE_USE_CUDA

//! Footprint for bias tasks that depends only on m, n and k
template<typename T>
static
uint32_t footprint(struct starpu_task *task)
{
    // Get arguments
    auto args = reinterpret_cast<args_t<T> *>(task->cl_arg);
    // Apply hash over parameters m, n and k. This way if we swap values of m,
    // n and k, then the total size of buffers will remain the same, but the
    // footprint will be different
    uint32_t hash = 0;
    hash = starpu_hash_crc32c_be_n(&args->m, sizeof(args->m), hash);
    hash = starpu_hash_crc32c_be_n(&args->n, sizeof(args->n), hash);
    hash = starpu_hash_crc32c_be_n(&args->k, sizeof(args->k), hash);
    return hash;
}

Codelet codelet_fp32, codelet_fp64;

void init()
{
    codelet_fp32.init("nntile_bias_fp32",
            footprint<fp32_t>,
            {cpu<fp32_t>},
#ifdef NNTILE_USE_CUDA
            {cuda<fp32_t>}
#else // NNTILE_USE_CUDA
            {}
#endif // NNTILE_USE_CUDA
            );
    codelet_fp64.init("nntile_bias_fp64",
            footprint<fp64_t>,
            {cpu<fp64_t>},
#ifdef NNTILE_USE_CUDA
            {cuda<fp64_t>}
#else // NNTILE_USE_CUDA
            {}
#endif // NNTILE_USE_CUDA
            );
}

void restrict_where(uint32_t where)
{
    codelet_fp32.restrict_where(where);
    codelet_fp64.restrict_where(where);
}

void restore_where()
{
    codelet_fp32.restore_where();
    codelet_fp64.restore_where();
}

template<typename T>
void submit(Index m, Index n, Index k, T alpha, Handle src, Handle dst)
//! Insert bias task into StarPU pool of tasks
/*! No argument checking is performed. All the inputs are packed and passed to
 * starpu_task_insert() function. If task submission fails, this routines
 * throws an std::runtime_error() exception.
 * */
{
    // Codelet arguments
<<<<<<< HEAD
    // 5 is a number of argument in the called kernel function
    auto args = new args_t(5, m, n, k);
=======
    args_t<T> *args = (args_t<T> *)std::malloc(sizeof(*args));
    args->m = m;
    args->n = n;
    args->k = k;
    args->alpha = alpha;
>>>>>>> a1478f63
    fp64_t nflops = m * n * k;
    // Submit task
    int ret = starpu_task_insert(codelet<T>(),
            STARPU_R, static_cast<starpu_data_handle_t>(src),
            STARPU_CL_ARGS, args, sizeof(*args),
            Config::STARPU_RW_COMMUTE, static_cast<starpu_data_handle_t>(dst),
            STARPU_FLOPS, nflops,
            0);
    // Check submission
    if(ret != 0)
    {
        throw std::runtime_error("Error in bias task submission");
    }
}

// Explicit instantiation
template
void submit<fp32_t>(Index m, Index n, Index k, fp32_t alpha, Handle src,
        Handle dst);

template
void submit<fp64_t>(Index m, Index n, Index k, fp64_t alpha, Handle src,
        Handle dst);


template<typename T>
void submit(T val, Index num_elements, Handle src)
{
    // Submit task
    // 3 is a number of argument in the called kernel function
    auto cl_args = new val_size_t<T>(3, val, num_elements);
    int ret = starpu_task_insert(codelet<T>(),
            STARPU_RW, static_cast<starpu_data_handle_t>(src),
            STARPU_CL_ARGS, cl_args, sizeof(*cl_args),
            0);
    // Check submission
    if(ret != 0)
    {
        throw std::runtime_error("Error in bias task submission");
    }
}

// Explicit instantiation
template
void submit<fp32_t>(fp32_t val, Index num_elements, Handle src);

template
void submit<fp64_t>(fp64_t val, Index num_elements, Handle src);

} // namespace bias
} // namespace starpu
} // namespace nntile
<|MERGE_RESOLUTION|>--- conflicted
+++ resolved
@@ -9,12 +9,7 @@
  *
  * @version 1.0.0
  * @author Aleksandr Mikhalev
-<<<<<<< HEAD
- * @author Aleksandr Katrutsa
- * @date 2023-02-11
-=======
  * @date 2023-03-26
->>>>>>> a1478f63
  * */
 
 #include "nntile/starpu/bias.hh"
@@ -35,25 +30,6 @@
     noexcept
 {
     // Get arguments
-<<<<<<< HEAD
-    auto nargc = reinterpret_cast<argc_t *>(cl_args);
-    if (nargc->num_arguments == 5) {
-        auto args = reinterpret_cast<args_t *>(cl_args);
-        // Get interfaces
-        auto interfaces = reinterpret_cast<VariableInterface **>(buffers);
-        const T *src = interfaces[0]->get_ptr<T>();
-        T *dst = interfaces[1]->get_ptr<T>();
-        // Launch kernel
-        kernel::bias::cpu<T>(args->m, args->n, args->k, src, dst);
-    } else if (nargc->num_arguments == 3) {
-        auto args = reinterpret_cast<val_size_t<T> *>(cl_args);
-        // Get interfaces
-        auto interfaces = reinterpret_cast<VariableInterface **>(buffers);
-        T *src = interfaces[0]->get_ptr<T>();
-        // Launch kernel
-        kernel::bias::cpu<T>(args->val, args->nelems, src);
-    }
-=======
     auto args = reinterpret_cast<args_t<T> *>(cl_args);
     // Get interfaces
     auto interfaces = reinterpret_cast<VariableInterface **>(buffers);
@@ -61,7 +37,6 @@
     T *dst = interfaces[1]->get_ptr<T>();
     // Launch kernel
     kernel::bias::cpu<T>(args->m, args->n, args->k, args->alpha, src, dst);
->>>>>>> a1478f63
 }
 
 #ifdef NNTILE_USE_CUDA
@@ -146,16 +121,11 @@
  * */
 {
     // Codelet arguments
-<<<<<<< HEAD
-    // 5 is a number of argument in the called kernel function
-    auto args = new args_t(5, m, n, k);
-=======
     args_t<T> *args = (args_t<T> *)std::malloc(sizeof(*args));
     args->m = m;
     args->n = n;
     args->k = k;
     args->alpha = alpha;
->>>>>>> a1478f63
     fp64_t nflops = m * n * k;
     // Submit task
     int ret = starpu_task_insert(codelet<T>(),
