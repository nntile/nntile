/*! @copyright (c) 2022-present Skolkovo Institute of Science and Technology
 *                              (Skoltech), Russia. All rights reserved.
 *                 2023-present Artificial Intelligence Research Institute
 *                              (AIRI), Russia. All rights reserved.
 *
 * NNTile is software framework for fast training of big neural networks on
 * distributed-memory heterogeneous systems based on StarPU runtime system.
 *
 * @file src/starpu/norm_fiber.cc
 * Euclidean norms over slices into a fiber of a product of a StarPU buffer
 *
 * @version 1.1.0
 * */

// Corresponding header
#include "nntile/starpu/norm_fiber.hh"

// Standard libraries
#include <cstdlib>
#include <stdexcept>

// Other NNTile headers
#include "nntile/kernel/norm_fiber.hh"

namespace nntile::starpu
{

//! Constructor
template<typename T>
NormFiber<std::tuple<T>>::NormFiber():
    codelet("nntile_norm_fiber", footprint, cpu_funcs, cuda_funcs)
{
    // Modes are not fixed, they are decided during runtime by default
}

//! StarPU wrapper for kernel::norm_fiber::cpu<T>
template<typename T>
void NormFiber<std::tuple<T>>::cpu(void *buffers[], void *cl_args)
    noexcept
{
#ifndef STARPU_SIMGRID // Run the code only if this is not a simulation
    // Get arguments
    auto args = reinterpret_cast<args_t *>(cl_args);
    // Get interfaces
    auto interfaces = reinterpret_cast<VariableInterface **>(buffers);
    const T *src1 = interfaces[0]->get_ptr<T>();
    const T *src2 = interfaces[1]->get_ptr<T>();
    T *dst = interfaces[2]->get_ptr<T>();
    // Launch kernel
    kernel::norm_fiber::cpu<T>(args->m, args->n, args->k, args->batch,
            args->alpha, src1, args->beta, src2, dst);
#endif // STARPU_SIMGRID
}

// Specializations of CPU wrapper for accelerated types
template<>
void NormFiber<std::tuple<fp32_fast_tf32_t>>::cpu(void *buffers[], void *cl_args)
    noexcept
{
    // Fall back to FP32
    NormFiber<std::tuple<fp32_t>>::cpu(buffers, cl_args);
}

template<>
void NormFiber<std::tuple<fp32_fast_fp16_t>>::cpu(void *buffers[], void *cl_args)
    noexcept
{
    // Fall back to FP32
    NormFiber<std::tuple<fp32_t>>::cpu(buffers, cl_args);
}

template<>
void NormFiber<std::tuple<fp32_fast_bf16_t>>::cpu(void *buffers[], void *cl_args)
    noexcept
{
    // Fall back to FP32
    NormFiber<std::tuple<fp32_t>>::cpu(buffers, cl_args);
}

#ifdef NNTILE_USE_CUDA
//! StarPU wrapper for kernel::norm_fiber::cuda<T>
template<typename T>
void NormFiber<std::tuple<T>>::cuda(void *buffers[], void *cl_args)
    noexcept
{
#ifndef STARPU_SIMGRID // Run the code only if this is not a simulation
    // Get arguments
    auto args = reinterpret_cast<args_t *>(cl_args);
    // Get interfaces
    auto interfaces = reinterpret_cast<VariableInterface **>(buffers);
    const T *src1 = interfaces[0]->get_ptr<T>();
    const T *src2 = interfaces[1]->get_ptr<T>();
    T *dst = interfaces[2]->get_ptr<T>();
    // Get CUDA stream
    cudaStream_t stream = starpu_cuda_get_local_stream();
    // Launch kernel
    kernel::norm_fiber::cuda<T>(stream, args->m, args->n, args->k, args->batch,
            args->alpha, src1, args->beta, src2, dst);
#endif // STARPU_SIMGRID
}

// Specializations of CUDA wrapper for accelerated types
template<>
void NormFiber<std::tuple<fp32_fast_tf32_t>>::cuda(void *buffers[], void *cl_args)
    noexcept
{
    // Fall back to FP32
    NormFiber<std::tuple<fp32_t>>::cuda(buffers, cl_args);
}

template<>
void NormFiber<std::tuple<fp32_fast_fp16_t>>::cuda(void *buffers[], void *cl_args)
    noexcept
{
    // Fall back to FP32
    NormFiber<std::tuple<fp32_t>>::cuda(buffers, cl_args);
}

template<>
void NormFiber<std::tuple<fp32_fast_bf16_t>>::cuda(void *buffers[], void *cl_args)
    noexcept
{
    // Fall back to FP32
    NormFiber<std::tuple<fp32_t>>::cuda(buffers, cl_args);
}
#endif // NNTILE_USE_CUDA

//! Footprint for norm_fiber tasks
template<typename T>
uint32_t NormFiber<std::tuple<T>>::footprint(struct starpu_task *task)
{
    // Get arguments
    auto args = reinterpret_cast<args_t *>(task->cl_arg);
    // Apply hash over parameters m, n and k
    uint32_t hash = 0;
    hash = starpu_hash_crc32c_be_n(&args->m, sizeof(args->m), hash);
    hash = starpu_hash_crc32c_be_n(&args->n, sizeof(args->n), hash);
    hash = starpu_hash_crc32c_be_n(&args->k, sizeof(args->k), hash);
    hash = starpu_hash_crc32c_be_n(&args->batch, sizeof(args->batch), hash);
    return hash;
}

template<typename T>
<<<<<<< HEAD
void submit(Index m, Index n, Index k, Index batch, Scalar alpha, Handle src1,
        Scalar beta, Handle src2, Handle dst, int redux)
=======
void NormFiber<std::tuple<T>>::submit(Index m, Index n, Index k, Index batch, Scalar alpha, Handle src,
        Scalar beta, Handle dst, int redux)
>>>>>>> bc5819c9
//! Insert norm_fiber task into StarPU pool of tasks
/*! No argument checking is performed. All the inputs are packed and passed to
 * starpu_task_insert() function. If task submission fails, this routines
 * throws an std::runtime_error() exception.
 * */
{
    // Access mode for the dst handle
    constexpr Scalar zero = 0, one = 1;
    enum starpu_data_access_mode dst_mode;
    if(beta == zero)
    {
        dst_mode = STARPU_W;
    }
    else if(beta == one)
    {
        if(redux != 0)
        {
            dst_mode = STARPU_REDUX;
        }
        else
        {
            dst_mode = static_cast<starpu_data_access_mode>(STARPU_RW | STARPU_COMMUTE);
        }
    }
    else
    {
        dst_mode = STARPU_W;
    }
    // Codelet arguments
    args_t *args = (args_t *)std::malloc(sizeof(*args));
    args->m = m;
    args->n = n;
    args->k = k;
    args->batch = batch;
    args->alpha = alpha;
    args->beta = beta;
    // Submit task
<<<<<<< HEAD
    int ret = starpu_task_insert(codelet<T>(),
            STARPU_R, static_cast<starpu_data_handle_t>(src1),
            STARPU_R, static_cast<starpu_data_handle_t>(src2),
=======
    int ret = starpu_task_insert(&codelet,
            STARPU_R, src.get(),
>>>>>>> bc5819c9
            STARPU_CL_ARGS, args, sizeof(*args),
            dst_mode, dst.get(),
            0);
    // Check submission
    if(ret != 0)
    {
        throw std::runtime_error("Error in norm_fiber task submission");
    }
}

// Explicit instantiation
<<<<<<< HEAD
template
void submit<fp32_t>(Index m, Index n, Index k, Index batch, Scalar alpha,
        Handle src1, Scalar beta, Handle src2, Handle dst, int redux);

template
void submit<bf16_t>(Index m, Index n, Index k, Index batch, Scalar alpha,
        Handle src1, Scalar beta, Handle src2, Handle dst, int redux);

template
void submit<fp32_fast_tf32_t>(Index m, Index n, Index k, Index batch, Scalar alpha,
        Handle src1, Scalar beta, Handle src2, Handle dst, int redux);

template
void submit<fp64_t>(Index m, Index n, Index k, Index batch, Scalar alpha,
        Handle src1, Scalar beta, Handle src2, Handle dst, int redux);


} // namespace nntile::starpu::norm_fiber
=======
// For some strange reason, the compiler does not instantiate the template
// automatically, so we need to do it manually
template class NormFiber<std::tuple<nntile::fp64_t>>;
template class NormFiber<std::tuple<nntile::fp32_t>>;
template class NormFiber<std::tuple<nntile::fp32_fast_tf32_t>>;
template class NormFiber<std::tuple<nntile::fp32_fast_fp16_t>>;
template class NormFiber<std::tuple<nntile::fp32_fast_bf16_t>>;
template class NormFiber<std::tuple<nntile::bf16_t>>;

//! Pack of norm_fiber operations for different types
norm_fiber_pack_t norm_fiber;

} // namespace nntile::starpu
>>>>>>> bc5819c9
<|MERGE_RESOLUTION|>--- conflicted
+++ resolved
@@ -141,41 +141,14 @@
 }
 
 template<typename T>
-<<<<<<< HEAD
-void submit(Index m, Index n, Index k, Index batch, Scalar alpha, Handle src1,
+void NormFiber<std::tuple<T>>::submit(Index m, Index n, Index k, Index batch, Scalar alpha, Handle src1,
         Scalar beta, Handle src2, Handle dst, int redux)
-=======
-void NormFiber<std::tuple<T>>::submit(Index m, Index n, Index k, Index batch, Scalar alpha, Handle src,
-        Scalar beta, Handle dst, int redux)
->>>>>>> bc5819c9
 //! Insert norm_fiber task into StarPU pool of tasks
 /*! No argument checking is performed. All the inputs are packed and passed to
  * starpu_task_insert() function. If task submission fails, this routines
  * throws an std::runtime_error() exception.
  * */
 {
-    // Access mode for the dst handle
-    constexpr Scalar zero = 0, one = 1;
-    enum starpu_data_access_mode dst_mode;
-    if(beta == zero)
-    {
-        dst_mode = STARPU_W;
-    }
-    else if(beta == one)
-    {
-        if(redux != 0)
-        {
-            dst_mode = STARPU_REDUX;
-        }
-        else
-        {
-            dst_mode = static_cast<starpu_data_access_mode>(STARPU_RW | STARPU_COMMUTE);
-        }
-    }
-    else
-    {
-        dst_mode = STARPU_W;
-    }
     // Codelet arguments
     args_t *args = (args_t *)std::malloc(sizeof(*args));
     args->m = m;
@@ -185,16 +158,11 @@
     args->alpha = alpha;
     args->beta = beta;
     // Submit task
-<<<<<<< HEAD
-    int ret = starpu_task_insert(codelet<T>(),
-            STARPU_R, static_cast<starpu_data_handle_t>(src1),
-            STARPU_R, static_cast<starpu_data_handle_t>(src2),
-=======
     int ret = starpu_task_insert(&codelet,
-            STARPU_R, src.get(),
->>>>>>> bc5819c9
+            STARPU_R, src1.get(),
+            STARPU_R, src2.get(),
+            STARPU_W, dst.get(),
             STARPU_CL_ARGS, args, sizeof(*args),
-            dst_mode, dst.get(),
             0);
     // Check submission
     if(ret != 0)
@@ -204,26 +172,6 @@
 }
 
 // Explicit instantiation
-<<<<<<< HEAD
-template
-void submit<fp32_t>(Index m, Index n, Index k, Index batch, Scalar alpha,
-        Handle src1, Scalar beta, Handle src2, Handle dst, int redux);
-
-template
-void submit<bf16_t>(Index m, Index n, Index k, Index batch, Scalar alpha,
-        Handle src1, Scalar beta, Handle src2, Handle dst, int redux);
-
-template
-void submit<fp32_fast_tf32_t>(Index m, Index n, Index k, Index batch, Scalar alpha,
-        Handle src1, Scalar beta, Handle src2, Handle dst, int redux);
-
-template
-void submit<fp64_t>(Index m, Index n, Index k, Index batch, Scalar alpha,
-        Handle src1, Scalar beta, Handle src2, Handle dst, int redux);
-
-
-} // namespace nntile::starpu::norm_fiber
-=======
 // For some strange reason, the compiler does not instantiate the template
 // automatically, so we need to do it manually
 template class NormFiber<std::tuple<nntile::fp64_t>>;
@@ -236,5 +184,4 @@
 //! Pack of norm_fiber operations for different types
 norm_fiber_pack_t norm_fiber;
 
-} // namespace nntile::starpu
->>>>>>> bc5819c9
+} // namespace nntile::starpu