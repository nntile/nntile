# @copyright (c) 2022-present Skolkovo Institute of Science and Technology
#                              (Skoltech), Russia. All rights reserved.
#                2023-present Artificial Intelligence Research Institute
#                              (AIRI), Russia. All rights reserved.
#
# NNTile is software framework for fast training of big neural networks on
# distributed-memory heterogeneous systems based on StarPU runtime system.
#
# @file tests/starpu/CMakeLists.txt
# Tests for nntile::starpu functions
#
# @version 1.1.0

# All unit tests without arguments to test executable
set(TESTS
    "accumulate"
    "accumulate_hypot"
    "accumulate_maxsumexp"
    "adam_step"
    "adamw_step"
    "add"
    "add_fiber"
    "add_fiber_inplace"
    "add_inplace"
    "add_slice"
    "add_slice_inplace"
    "clear"
    "codelet"
    "conv2d_bwd_input_inplace"
    "conv2d_bwd_weight_inplace"
    "conv2d_inplace"
    "copy"
    "embedding"
    "embedding_backward"
    "fill"
    "flash_sdpa_fwd_cudnn"
    "gelu"
    "gelu_inplace"
    "gelu_backward"
    "gelutanh"
    "gelutanh_backward"
    "gelutanh_inplace"
    "gemm"
    "handle"
    "hypot_inplace"
    "hypot"
    "hypot_scalar_inverse"
    "log_scalar"
    "logsumexp"
    "mask_scalar"
    "maxsumexp"
    "norm_fiber"
    "norm_fiber_inplace"
    "norm_slice_inplace"
    "pow"
    "prod"
    "prod_fiber"
    "multiply_fiber"
    "prod_inplace"
    "multiply_slice"
    "randn"
    "relu"
    "relu_backward"
    "relu_forward"
    "rope"
    "rope_backward"
    "scal"
    "scal_inplace"
    "silu_backward"
    "silu_forward"
    "softmax"
    "softmax_inplace"
    "sqrt"
    "sqrt_inplace"
    "subcopy"
    "subtract_indexed_column"
    "subtract_indexed_outputs"
    "sum_fiber"
    "sum_slice"
    "sumprod_fiber"
    "sumprod_slice"
    "total_sum_accum"
    "transpose"
    )

# Describe all tests that are not yet implemented
set(TESTS_NOT_IMPLEMENTED
    "accumulate"
    "accumulate_hypot"
    "accumulate_maxsumexp"
    "adam_step"
    "adamw_step"
    "add"
    "add_fiber"
    "add_fiber_inplace"
    "add_inplace"
    "add_slice"
    "codelet"
    "conv2d_bwd_input_inplace"
    "conv2d_bwd_weight_inplace"
    "conv2d_inplace"
    "copy"
    "embedding"
    "embedding_backward"
    "flash_sdpa_fwd_cudnn"
    "gelu_backward"
    "gelutanh"
    "gelutanh_backward"
    "handle"
    "hypot_inplace"
    "hypot"
    "hypot_scalar_inverse"
    "log_scalar"
    "logsumexp"
    "pow"
    "prod"
    "prod_fiber"
<<<<<<< HEAD
    "prod_fiber3"
    "multiply_slice"
=======
    "multiply_fiber"
    "prod_slice"
>>>>>>> 4749026f
    "relu_backward"
    "relu_forward"
    "rope"
    "rope_backward"
    "scal"
    "scal_inplace"
    "silu_backward"
    "silu_forward"
    "softmax"
    "sqrt"
    "subtract_indexed_column"
    "subtract_indexed_outputs"
    "sum_fiber"
    "sumprod_fiber"
    "total_sum_accum"
    )

# Add target for local coverage
if(BUILD_COVERAGE)
    setup_target_for_coverage_lcov(NAME coverage_starpu
        EXECUTABLE ctest -R tests_starpu_
        LCOV_ARGS --no-external
        GENHTML_ARGS --prefix ${PROJECT_SOURCE_DIR})
endif()

#add_test_set(TARGET_NAME tests_starpu_config
#    EXEC_NAME test_config
#    SOURCES config.cc
#    LINK_LIBRARIES nntile
#    ARGS "1" "2" "3" "4" "5"
#    COV_ENABLE ${BUILD_COVERAGE}
#    COV_NAME coverage_starpu_config
#    COV_GLOBAL coverage_starpu coverage
#    )

foreach(test IN LISTS TESTS)
    set(labels)
    if(test IN_LIST TESTS_NOT_IMPLEMENTED)
        set(labels "NotImplemented")
    endif()
    add_test_set(TARGET_NAME tests_starpu_${test}
        EXEC_NAME test_${test}
        SOURCES ${test}.cc
        LINK_LIBRARIES nntile $<$<BOOL:${NNTILE_LINK_CUDA}>:CUDA::cudart>
        COV_ENABLE ${BUILD_COVERAGE}
        COV_NAME coverage_starpu_${test}
        COV_GLOBAL coverage_starpu coverage
        LABELS ${labels}
        )
endforeach()<|MERGE_RESOLUTION|>--- conflicted
+++ resolved
@@ -114,14 +114,8 @@
     "logsumexp"
     "pow"
     "prod"
-    "prod_fiber"
-<<<<<<< HEAD
-    "prod_fiber3"
+    "multiply_fiber"
     "multiply_slice"
-=======
-    "multiply_fiber"
-    "prod_slice"
->>>>>>> 4749026f
     "relu_backward"
     "relu_forward"
     "rope"
