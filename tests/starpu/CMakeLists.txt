--- conflicted
+++ resolved
@@ -55,13 +55,8 @@
     "pow"
     "prod"
     "prod_fiber"
-<<<<<<< HEAD
-    "prod_fiber3"
+    "multiply_fiber"
     "multiply_inplace"
-=======
-    "multiply_fiber"
-    "prod_inplace"
->>>>>>> 04282d91
     "prod_slice"
     "randn"
     "relu"
