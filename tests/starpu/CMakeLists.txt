# @copyright (c) 2022-present Skolkovo Institute of Science and Technology
#                              (Skoltech), Russia. All rights reserved.
#                2023-present Artificial Intelligence Research Institute
#                              (AIRI), Russia. All rights reserved.
#
# NNTile is software framework for fast training of big neural networks on
# distributed-memory heterogeneous systems based on StarPU runtime system.
#
# @file tests/starpu/CMakeLists.txt
# Tests for nntile::starpu functions
#
# @version 1.1.0

# All unit tests without arguments to test executable
set(TESTS
    "accumulate"
    "accumulate_hypot"
    "accumulate_maxsumexp"
    "adam_step"
    "adamw_step"
<<<<<<< HEAD
    "lars_step"
=======
    "sgd_step"
>>>>>>> d1dd62c8
    "add"
    "add_fiber"
    "add_fiber_inplace"
    "add_inplace"
    "add_slice"
    "add_slice_inplace"
    "clear"
    "codelet"
    "conv2d_bwd_input_inplace"
    "conv2d_bwd_weight_inplace"
    "conv2d_inplace"
    "copy"
    "embedding"
    "embedding_backward"
    "fill"
    "flash_sdpa_fwd_cudnn"
    "gelu"
    "gelu_inplace"
    "gelu_backward"
    "gelutanh"
    "gelutanh_backward"
    "gelutanh_inplace"
    "gemm"
    "handle"
    "hypot_inplace"
    "hypot"
    "hypot_scalar_inverse"
    "log_scalar"
    "logsumexp"
    "mask_scalar"
    "maxsumexp"
    "norm"
    "norm_fiber"
    "norm_fiber_inplace"
    "norm_slice_inplace"
    "pow"
    "multiply"
    "multiply_fiber_inplace"
    "multiply_fiber"
    "multiply_inplace"
    "multiply_slice"
    "randn"
    "relu_inplace"
    "relu_backward"
    "relu"
    "rope"
    "rope_backward"
    "scale"
    "scale_inplace"
    "scale_fiber"
    "scale_slice"
    "silu_backward"
    "silu"
    "silu_inplace"
    "softmax"
    "softmax_inplace"
    "sqrt"
    "sqrt_inplace"
    "subcopy"
    "subtract_indexed_column"
    "subtract_indexed_outputs"
    "sum_fiber"
    "sum_slice"
    "sumprod_fiber"
    "sumprod_slice"
    "total_sum_accum"
    "transpose"
    )

# Describe all tests that are not yet implemented
set(TESTS_NOT_IMPLEMENTED
    "accumulate"
    "accumulate_hypot"
    "accumulate_maxsumexp"
    "adam_step"
    "adamw_step"
    "sgd_step"
    "add"
    "add_fiber"
    "add_fiber_inplace"
    "add_inplace"
    "add_slice"
    "codelet"
    "conv2d_bwd_input_inplace"
    "conv2d_bwd_weight_inplace"
    "conv2d_inplace"
    "copy"
    "embedding"
    "embedding_backward"
    "flash_sdpa_fwd_cudnn"
    "gelu_backward"
    "gelutanh"
    "gelutanh_backward"
    "handle"
    "hypot_inplace"
    "hypot"
    "hypot_scalar_inverse"
    "log_scalar"
    "logsumexp"
    "pow"
    "multiply"
    "multiply_fiber_inplace"
    "multiply_fiber"
    "multiply_slice"
    "relu_backward"
    "relu"
    "rope"
    "rope_backward"
    "scale"
    "scale_inplace"
    "scale_fiber"
    "scale_slice"
    "silu_backward"
    "silu"
    "silu_inplace"
    "softmax"
    "sqrt"
    "subtract_indexed_column"
    "subtract_indexed_outputs"
    "sum_fiber"
    "sumprod_fiber"
    "total_sum_accum"
    "lars_step"
)

# Add target for local coverage
if(BUILD_COVERAGE)
    setup_target_for_coverage_lcov(NAME coverage_starpu
        EXECUTABLE ctest -R tests_starpu_
        LCOV_ARGS --no-external
        GENHTML_ARGS --prefix ${PROJECT_SOURCE_DIR})
endif()

#add_test_set(TARGET_NAME tests_starpu_config
#    EXEC_NAME test_config
#    SOURCES config.cc
#    LINK_LIBRARIES nntile
#    ARGS "1" "2" "3" "4" "5"
#    COV_ENABLE ${BUILD_COVERAGE}
#    COV_NAME coverage_starpu_config
#    COV_GLOBAL coverage_starpu coverage
#    )

foreach(test IN LISTS TESTS)
    set(labels)
    if(test IN_LIST TESTS_NOT_IMPLEMENTED)
        set(labels "NotImplemented")
    endif()
    add_test_set(TARGET_NAME tests_starpu_${test}
        EXEC_NAME test_${test}
        SOURCES ${test}.cc
        LINK_LIBRARIES nntile $<$<BOOL:${NNTILE_LINK_CUDA}>:CUDA::cudart>
        COV_ENABLE ${BUILD_COVERAGE}
        COV_NAME coverage_starpu_${test}
        COV_GLOBAL coverage_starpu coverage
        LABELS ${labels}
        )
endforeach()

set(TESTS_CATCH2
)

foreach(test IN LISTS TESTS_CATCH2)
    set(labels)
    if(test IN_LIST TESTS_NOT_IMPLEMENTED)
        set(labels "NotImplemented")
    endif()
    add_test_set(TARGET_NAME tests_starpu_${test}
        EXEC_NAME test_${test}
        SOURCES ${test}.cc
        LINK_LIBRARIES
            nntile
            $<$<BOOL:${NNTILE_USE_CUDA}>:CUDA::cudart>
            Catch2::Catch2WithMain
        COV_ENABLE ${BUILD_COVERAGE}
        COV_NAME coverage_starpu_${test}
        COV_GLOBAL coverage_starpu coverage
        LABELS ${labels}
    )
endforeach()<|MERGE_RESOLUTION|>--- conflicted
+++ resolved
@@ -18,11 +18,8 @@
     "accumulate_maxsumexp"
     "adam_step"
     "adamw_step"
-<<<<<<< HEAD
     "lars_step"
-=======
     "sgd_step"
->>>>>>> d1dd62c8
     "add"
     "add_fiber"
     "add_fiber_inplace"
