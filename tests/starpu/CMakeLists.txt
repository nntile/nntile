# @copyright (c) 2022-present Skolkovo Institute of Science and Technology
#                              (Skoltech), Russia. All rights reserved.
#                2023-present Artificial Intelligence Research Institute
#                              (AIRI), Russia. All rights reserved.
#
# NNTile is software framework for fast training of big neural networks on
# distributed-memory heterogeneous systems based on StarPU runtime system.
#
# @file tests/starpu/CMakeLists.txt
# Tests for nntile::starpu functions
#
# @version 1.1.0

# All unit tests without arguments to test executable
set(TESTS
    "accumulate"
    "accumulate_hypot"
    "accumulate_maxsumexp"
    "adam_step"
    "adamw_step"
    "add"
    "add_fiber"
    "add_fiber_inplace"
    "add_inplace"
    "add_slice"
    "add_slice_inplace"
    "clear"
    "codelet"
    "conv2d_bwd_input_inplace"
    "conv2d_bwd_weight_inplace"
    "conv2d_inplace"
    "copy"
    "embedding"
    "embedding_backward"
    "fill"
    "flash_sdpa_fwd_cudnn"
    "gelu"
    "gelu_inplace"
    "gelu_backward"
    "gelutanh"
    "gelutanh_backward"
    "gelutanh_inplace"
    "gemm"
    "handle"
    "hypot_inplace"
    "hypot"
    "hypot_scalar_inverse"
    "log_scalar"
    "logsumexp"
    "mask_scalar"
    "maxsumexp"
    "norm_fiber"
    "norm_fiber_inplace"
    "norm_slice_inplace"
    "pow"
    "prod"
    "multiply_fiber_inplace"
    "multiply_fiber"
<<<<<<< HEAD
    "prod_inplace"
    "multiply_slice"
=======
    "multiply_inplace"
    "prod_slice"
>>>>>>> 8caaf00e
    "randn"
    "relu"
    "relu_backward"
    "relu_forward"
    "rope"
    "rope_backward"
    "scale"
    "scale_inplace"
    "silu_backward"
    "silu_forward"
    "softmax"
    "softmax_inplace"
    "sqrt"
    "sqrt_inplace"
    "subcopy"
    "subtract_indexed_column"
    "subtract_indexed_outputs"
    "sum_fiber"
    "sum_slice"
    "sumprod_fiber"
    "sumprod_slice"
    "total_sum_accum"
    "transpose"
    )

# Describe all tests that are not yet implemented
set(TESTS_NOT_IMPLEMENTED
    "accumulate"
    "accumulate_hypot"
    "accumulate_maxsumexp"
    "adam_step"
    "adamw_step"
    "add"
    "add_fiber"
    "add_fiber_inplace"
    "add_inplace"
    "add_slice"
    "codelet"
    "conv2d_bwd_input_inplace"
    "conv2d_bwd_weight_inplace"
    "conv2d_inplace"
    "copy"
    "embedding"
    "embedding_backward"
    "flash_sdpa_fwd_cudnn"
    "gelu_backward"
    "gelutanh"
    "gelutanh_backward"
    "handle"
    "hypot_inplace"
    "hypot"
    "hypot_scalar_inverse"
    "log_scalar"
    "logsumexp"
    "pow"
    "prod"
<<<<<<< HEAD
=======
    "multiply_fiber_inplace"
>>>>>>> 8caaf00e
    "multiply_fiber"
    "multiply_slice"
    "relu_backward"
    "relu_forward"
    "rope"
    "rope_backward"
    "scale"
    "scale_inplace"
    "silu_backward"
    "silu_forward"
    "softmax"
    "sqrt"
    "subtract_indexed_column"
    "subtract_indexed_outputs"
    "sum_fiber"
    "sumprod_fiber"
    "total_sum_accum"
)

# Add target for local coverage
if(BUILD_COVERAGE)
    setup_target_for_coverage_lcov(NAME coverage_starpu
        EXECUTABLE ctest -R tests_starpu_
        LCOV_ARGS --no-external
        GENHTML_ARGS --prefix ${PROJECT_SOURCE_DIR})
endif()

#add_test_set(TARGET_NAME tests_starpu_config
#    EXEC_NAME test_config
#    SOURCES config.cc
#    LINK_LIBRARIES nntile
#    ARGS "1" "2" "3" "4" "5"
#    COV_ENABLE ${BUILD_COVERAGE}
#    COV_NAME coverage_starpu_config
#    COV_GLOBAL coverage_starpu coverage
#    )

foreach(test IN LISTS TESTS)
    set(labels)
    if(test IN_LIST TESTS_NOT_IMPLEMENTED)
        set(labels "NotImplemented")
    endif()
    add_test_set(TARGET_NAME tests_starpu_${test}
        EXEC_NAME test_${test}
        SOURCES ${test}.cc
        LINK_LIBRARIES nntile $<$<BOOL:${NNTILE_LINK_CUDA}>:CUDA::cudart>
        COV_ENABLE ${BUILD_COVERAGE}
        COV_NAME coverage_starpu_${test}
        COV_GLOBAL coverage_starpu coverage
        LABELS ${labels}
        )
endforeach()<|MERGE_RESOLUTION|>--- conflicted
+++ resolved
@@ -56,13 +56,8 @@
     "prod"
     "multiply_fiber_inplace"
     "multiply_fiber"
-<<<<<<< HEAD
-    "prod_inplace"
+    "multiply_inplace"
     "multiply_slice"
-=======
-    "multiply_inplace"
-    "prod_slice"
->>>>>>> 8caaf00e
     "randn"
     "relu"
     "relu_backward"
@@ -119,10 +114,7 @@
     "logsumexp"
     "pow"
     "prod"
-<<<<<<< HEAD
-=======
     "multiply_fiber_inplace"
->>>>>>> 8caaf00e
     "multiply_fiber"
     "multiply_slice"
     "relu_backward"
