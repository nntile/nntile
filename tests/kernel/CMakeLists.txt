--- conflicted
+++ resolved
@@ -99,13 +99,8 @@
     "norm_slice"
     "pow"
     "prod_fiber"
-<<<<<<< HEAD
-    "prod_fiber3"
+    "multiply_fiber"
     "multiply_inplace"
-=======
-    "multiply_fiber"
-    "prod_inplace"
->>>>>>> 04282d91
     "prod_slice"
     "prod"
     "relu"
