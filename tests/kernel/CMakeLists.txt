--- conflicted
+++ resolved
@@ -39,12 +39,8 @@
     "conv2d_bwd_input_inplace"
     "conv2d_bwd_weight_inplace"
     "conv2d_inplace"
-<<<<<<< HEAD
-    "prod_fiber"
-    "scal_inplace"
-=======
+    "multiply_fiber_inplace"
     "scale_inplace"
->>>>>>> 8caaf00e
     "subtract_indexed_column"
     "subtract_indexed_outputs"
     "sumprod_fiber"
@@ -105,13 +101,8 @@
     "pow"
     "multiply_fiber_inplace"
     "multiply_fiber"
-<<<<<<< HEAD
-    "prod_inplace"
+    "multiply_inplace"
     "multiply_slice"
-=======
-    "multiply_inplace"
-    "prod_slice"
->>>>>>> 8caaf00e
     "prod"
     "relu"
     "relu_backward"
