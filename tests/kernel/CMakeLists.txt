# @copyright (c) 2022-present Skolkovo Institute of Science and Technology
#                              (Skoltech), Russia. All rights reserved.
#                2023-present Artificial Intelligence Research Institute
#                              (AIRI), Russia. All rights reserved.
#
# NNTile is software framework for fast training of big neural networks on
# distributed-memory heterogeneous systems based on StarPU runtime system.
#
# @file tests/kernel/CMakeLists.txt
# Tests for nntile::kernel functions
#
# @version 1.1.0

# All unit tests without arguments to test executable
set(TESTS
    "conv2d_bwd_input_inplace"
    "conv2d_bwd_weight_inplace"
    "conv2d_inplace"
    "mask_scalar"
    "norm_fiber_inplace"
    "randn"
    "rope"
    "rope_backward"
    "scale_inplace"
    "softmax_inplace"
    "sqrt_inplace"
    "subcopy"
    "subtract_indexed_column"
    "subtract_indexed_outputs"
    "sum_slice"
    "sumprod_fiber"
    "sumprod_slice"
    "total_sum_accum"
    "transpose"
)

# Describe all tests that are not yet implemented
set(TESTS_NOT_IMPLEMENTED
    "conv2d_bwd_input_inplace"
    "conv2d_bwd_weight_inplace"
    "conv2d_inplace"
    "scale_inplace"
    "subtract_indexed_column"
    "subtract_indexed_outputs"
    "sumprod_fiber"
    "total_sum_accum"
)

# Setup a target for coverage of kernels
if(BUILD_COVERAGE)
    setup_target_for_coverage_lcov(NAME coverage_kernel
        EXECUTABLE ctest -R tests_kernel_
        LCOV_ARGS --no-external
        GENHTML_ARGS --prefix ${PROJECT_SOURCE_DIR})
endif()

foreach(test IN LISTS TESTS)
    set(labels)
    if(test IN_LIST TESTS_NOT_IMPLEMENTED)
        set(labels "NotImplemented")
    endif()
    add_test_set(TARGET_NAME tests_kernel_${test}
        EXEC_NAME test_${test}
        SOURCES ${test}.cc
        LINK_LIBRARIES nntile $<$<BOOL:${NNTILE_USE_CUDA}>:CUDA::cudart>
        COV_ENABLE ${BUILD_COVERAGE}
        COV_NAME coverage_kernel_${test}
        COV_GLOBAL coverage_kernel coverage
        LABELS ${labels}
    )
endforeach()

set(TESTS_CATCH2
    "add"
    "accumulate_maxsumexp"
    "add_fiber"
    "add_fiber_inplace"
    "scale_fiber"
    "add_inplace"
    "add_slice_inplace"
    "adam_step"
    "adamw_step"
<<<<<<< HEAD
    "lars_step"
=======
    "sgd_step"
>>>>>>> d1dd62c8
    "add_slice"
    "embedding"
    "embedding_backward"
    "fill"
    "gelu"
    "gelu_inplace"
    "gelu_backward"
    "gelutanh"
    "gelutanh_inplace"
    "gelutanh_backward"
    "hypot_inplace"
    "hypot"
    "hypot_scalar_inverse"
    "logsumexp"
    "maxsumexp"
    "norm"
    "norm_fiber"
    "norm_slice_inplace"
    "norm_slice"
    "pow"
    "multiply_fiber_inplace"
    "multiply_fiber"
    "multiply_inplace"
    "multiply_slice"
    "multiply"
    "relu_inplace"
    "relu_backward"
    "relu"
    "scale"
    "scale_slice"
    "silu_backward"
    "silu"
    "silu_inplace"
    "softmax"
    "sqrt"
    "sum_fiber"
)

foreach(test IN LISTS TESTS_CATCH2)
    set(labels)
    if(test IN_LIST TESTS_NOT_IMPLEMENTED)
        set(labels "NotImplemented")
    endif()
    add_test_set(TARGET_NAME tests_kernel_${test}
        EXEC_NAME test_${test}
        SOURCES ${test}.cc
        LINK_LIBRARIES
            nntile
            $<$<BOOL:${NNTILE_USE_CUDA}>:CUDA::cudart>
            Catch2::Catch2WithMain
        COV_ENABLE ${BUILD_COVERAGE}
        COV_NAME coverage_kernel_${test}
        COV_GLOBAL coverage_kernel coverage
        LABELS ${labels}
    )
endforeach()<|MERGE_RESOLUTION|>--- conflicted
+++ resolved
@@ -80,11 +80,8 @@
     "add_slice_inplace"
     "adam_step"
     "adamw_step"
-<<<<<<< HEAD
     "lars_step"
-=======
     "sgd_step"
->>>>>>> d1dd62c8
     "add_slice"
     "embedding"
     "embedding_backward"
