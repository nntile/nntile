# @copyright (c) 2022-present Skolkovo Institute of Science and Technology
#                              (Skoltech), Russia. All rights reserved.
#                2023-present Artificial Intelligence Research Institute
#                              (AIRI), Russia. All rights reserved.
#
# NNTile is software framework for fast training of big neural networks on
# distributed-memory heterogeneous systems based on StarPU runtime system.
#
# @file tests/kernel/CMakeLists.txt
# Tests for nntile::kernel functions
#
# @version 1.1.0

# All unit tests without arguments to test executable
set(TESTS
    "accumulate_maxsumexp"
    "adam_step"
    "adamw_step"
    "add"
    "add_fiber"
    "add_fiber_inplace"
    "add_inplace"
    "add_scalar"
    "add_slice"
    "add_slice_inplace"
    "addcdiv"
    "conv2d_bwd_input_inplace"
    "conv2d_bwd_weight_inplace"
    "conv2d_inplace"
    "dgelu"
    "dgelutanh"
    "drelu"
    "embedding"
    "embedding_backward"
    "fill"
    "gelu"
    "gelu_backward"
    "gelutanh"
    "gelutanh_backward"
    "gelutanh_inplace"
    "hypot"
    "hypot_scalar_inverse"
    "logsumexp"
    "mask_scalar"
    "maximum"
    "norm_fiber"
    "norm_fiber_inplace"
    "norm_slice"
    "pow"
    "prod"
    "prod_fiber"
    "prod_fiber3"
    "prod_inplace"
    "prod_slice"
    "randn"
    "relu"
    "relu_backward"
    "relu_forward"
    "rope"
    "rope_backward"
    "scal"
    "scal_inplace"
    "silu_backward"
    "silu_forward"
    "softmax"
    "softmax_inplace"
    "sqrt"
    "sqrt_inplace"
    "subcopy"
    "subtract_indexed_column"
    "subtract_indexed_outputs"
    "sum_fiber"
    "sum_slice"
    "sumprod_fiber"
    "sumprod_slice"
    "total_sum_accum"
    "transpose"
    )

# Describe all tests that are not yet implemented
set(TESTS_NOT_IMPLEMENTED
    "accumulate_maxsumexp"
    "adamw_step"
<<<<<<< HEAD
    "add_fiber"
=======
    "add_fiber_inplace"
>>>>>>> f58166dd
    "add_scalar"
    "add_slice"
    "conv2d_bwd_input_inplace"
    "conv2d_bwd_weight_inplace"
    "conv2d_inplace"
    "embedding"
    "embedding_backward"
    "gelu_backward"
    "gelutanh"
    "gelutanh_backward"
    "hypot"
    "hypot_scalar_inverse"
    "logsumexp"
    "pow"
    "prod"
    "prod_fiber"
    "prod_fiber3"
    "prod_slice"
    "relu_backward"
    "relu_forward"
    "scal"
    "scal_inplace"
    "silu_backward"
    "silu_forward"
    "softmax"
    "sqrt"
    "subtract_indexed_column"
    "subtract_indexed_outputs"
    "sum_fiber"
    "sumprod_fiber"
    "total_sum_accum"
    )

# Setup a target for coverage of kernels
if(BUILD_COVERAGE)
    setup_target_for_coverage_lcov(NAME coverage_kernel
        EXECUTABLE ctest -R tests_kernel_
        LCOV_ARGS --no-external
        GENHTML_ARGS --prefix ${PROJECT_SOURCE_DIR})
endif()

foreach(test IN LISTS TESTS)
    set(labels)
    if(test IN_LIST TESTS_NOT_IMPLEMENTED)
        set(labels "NotImplemented")
    endif()
    add_test_set(TARGET_NAME tests_kernel_${test}
        EXEC_NAME test_${test}
        SOURCES ${test}.cc
        LINK_LIBRARIES nntile $<$<BOOL:${NNTILE_USE_CUDA}>:CUDA::cudart>
        COV_ENABLE ${BUILD_COVERAGE}
        COV_NAME coverage_kernel_${test}
        COV_GLOBAL coverage_kernel coverage
        LABELS ${labels}
        )
endforeach()

#add_executable("tests_kernel_maxsumexp" maxsumexp.cc)
#target_link_libraries("tests_kernel_maxsumexp" PRIVATE
#    GTest::gtest_main
#    nntile
#    $<$<BOOL:${NNTILE_USE_CUDA}>:CUDA::cudart>)
#gtest_discover_tests("tests_kernel_maxsumexp")<|MERGE_RESOLUTION|>--- conflicted
+++ resolved
@@ -81,11 +81,6 @@
 set(TESTS_NOT_IMPLEMENTED
     "accumulate_maxsumexp"
     "adamw_step"
-<<<<<<< HEAD
-    "add_fiber"
-=======
-    "add_fiber_inplace"
->>>>>>> f58166dd
     "add_scalar"
     "add_slice"
     "conv2d_bwd_input_inplace"
