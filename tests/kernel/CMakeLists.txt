# @copyright (c) 2022-2023 Skolkovo Institute of Science and Technology
#                          (Skoltech). All rights reserved.
#
# NNTile is software framework for fast training of big neural networks on
# distributed-memory heterogeneous systems based on StarPU runtime system.
#
# @file tests/kernel/CMakeLists.txt
# Tests for nntile::kernel functions
#
# @version 1.0.0
# @author Aleksandr Mikhalev
# @author Aleksandr Katrutsa
# @date 2023-02-10

# All unit tests without arguments to test executable
set(TESTS
    "bias"
    "subcopy"
    "gelu"
    "gelutanh"
    "dgelu"
    "dgelutanh"
    "drelu"
    "randn"
    "sumnorm"
    "relu"
    "hypot"
    "normalize"
    "prod"
    "maxsumexp"
    "softmax"
<<<<<<< HEAD
    "sum"
=======
    "sqrt"
    "maximum"
    "addcdiv"
>>>>>>> 0fb8d905
    )

# Setup a target for coverage of kernels
if(BUILD_COVERAGE)
    setup_target_for_coverage_lcov(NAME coverage_kernel
        EXECUTABLE ctest -R tests_kernel_
        LCOV_ARGS --no-external
        GENHTML_ARGS --prefix ${PROJECT_SOURCE_DIR})
endif()

foreach(test IN LISTS TESTS)
    add_test_set(TARGET_NAME tests_kernel_${test}
        EXEC_NAME test_${test}
        SOURCES ${test}.cc
        LINK_LIBRARIES nntile $<$<BOOL:${NNTILE_USE_CUDA}>:CUDA::cudart>
        COV_ENABLE ${BUILD_COVERAGE}
        COV_NAME coverage_kernel_${test}
        COV_GLOBAL coverage_kernel coverage
        )
endforeach()
<|MERGE_RESOLUTION|>--- conflicted
+++ resolved
@@ -29,13 +29,10 @@
     "prod"
     "maxsumexp"
     "softmax"
-<<<<<<< HEAD
     "sum"
-=======
     "sqrt"
     "maximum"
     "addcdiv"
->>>>>>> 0fb8d905
     )
 
 # Setup a target for coverage of kernels
