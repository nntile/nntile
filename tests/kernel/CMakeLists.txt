# @copyright (c) 2022-present Skolkovo Institute of Science and Technology
#                              (Skoltech), Russia. All rights reserved.
#                2023-present Artificial Intelligence Research Institute
#                              (AIRI), Russia. All rights reserved.
#
# NNTile is software framework for fast training of big neural networks on
# distributed-memory heterogeneous systems based on StarPU runtime system.
#
# @file tests/kernel/CMakeLists.txt
# Tests for nntile::kernel functions
#
# @version 1.1.0

# All unit tests without arguments to test executable
set(TESTS
    "conv2d_bwd_input_inplace"
    "conv2d_bwd_weight_inplace"
    "conv2d_inplace"
    "mask_scalar"
    "norm_fiber_inplace"
    "randn"
    "rope"
    "rope_backward"
    "scal_inplace"
    "softmax_inplace"
    "sqrt_inplace"
    "subcopy"
    "subtract_indexed_column"
    "subtract_indexed_outputs"
    "sum_slice"
    "sumprod_fiber"
    "sumprod_slice"
    "total_sum_accum"
    "transpose"
)

# Describe all tests that are not yet implemented
set(TESTS_NOT_IMPLEMENTED
    "conv2d_bwd_input_inplace"
    "conv2d_bwd_weight_inplace"
    "conv2d_inplace"
    "scal_inplace"
    "subtract_indexed_column"
    "subtract_indexed_outputs"
    "sumprod_fiber"
    "total_sum_accum"
)

# Setup a target for coverage of kernels
if(BUILD_COVERAGE)
    setup_target_for_coverage_lcov(NAME coverage_kernel
        EXECUTABLE ctest -R tests_kernel_
        LCOV_ARGS --no-external
        GENHTML_ARGS --prefix ${PROJECT_SOURCE_DIR})
endif()

foreach(test IN LISTS TESTS)
    set(labels)
    if(test IN_LIST TESTS_NOT_IMPLEMENTED)
        set(labels "NotImplemented")
    endif()
    add_test_set(TARGET_NAME tests_kernel_${test}
        EXEC_NAME test_${test}
        SOURCES ${test}.cc
        LINK_LIBRARIES nntile $<$<BOOL:${NNTILE_USE_CUDA}>:CUDA::cudart>
        COV_ENABLE ${BUILD_COVERAGE}
        COV_NAME coverage_kernel_${test}
        COV_GLOBAL coverage_kernel coverage
        LABELS ${labels}
    )
endforeach()

set(TESTS_CATCH2
    "add"
    "accumulate_maxsumexp"
    "add_fiber"
    "add_fiber_inplace"
    "add_inplace"
    "add_slice_inplace"
    "adam_step"
    "adamw_step"
    "add_slice"
    "embedding"
    "embedding_backward"
    "fill"
    "gelu"
    "gelu_inplace"
    "gelu_backward"
    "gelutanh"
    "gelutanh_inplace"
    "gelutanh_backward"
    "hypot_inplace"
    "hypot"
    "hypot_scalar_inverse"
    "logsumexp"
    "maxsumexp"
    "norm_fiber"
    "norm_slice_inplace"
    "norm_slice"
    "pow"
<<<<<<< HEAD
    "multiply_fiber_inplace"
    "prod_fiber3"
=======
    "prod_fiber"
    "multiply_fiber"
>>>>>>> 4749026f
    "prod_inplace"
    "prod_slice"
    "prod"
    "relu"
    "relu_backward"
    "relu_forward"
    "scal"
    "silu_backward"
    "silu_forward"
    "softmax"
    "sqrt"
    "sum_fiber"
)

foreach(test IN LISTS TESTS_CATCH2)
    set(labels)
    if(test IN_LIST TESTS_NOT_IMPLEMENTED)
        set(labels "NotImplemented")
    endif()
    add_test_set(TARGET_NAME tests_kernel_${test}
        EXEC_NAME test_${test}
        SOURCES ${test}.cc
        LINK_LIBRARIES
            nntile
            $<$<BOOL:${NNTILE_USE_CUDA}>:CUDA::cudart>
            Catch2::Catch2WithMain
        COV_ENABLE ${BUILD_COVERAGE}
        COV_NAME coverage_kernel_${test}
        COV_GLOBAL coverage_kernel coverage
        LABELS ${labels}
    )
endforeach()<|MERGE_RESOLUTION|>--- conflicted
+++ resolved
@@ -98,13 +98,8 @@
     "norm_slice_inplace"
     "norm_slice"
     "pow"
-<<<<<<< HEAD
-    "multiply_fiber_inplace"
-    "prod_fiber3"
-=======
     "prod_fiber"
     "multiply_fiber"
->>>>>>> 4749026f
     "prod_inplace"
     "prod_slice"
     "prod"
