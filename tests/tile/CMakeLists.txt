--- conflicted
+++ resolved
@@ -35,6 +35,8 @@
     "logsumexp"
     "maximum"
     "maxsumexp"
+    "norm_fiber"
+    "norm_fiber_inplace"
     "norm_slice"
     "pow"
     "prod_inplace"
@@ -59,13 +61,7 @@
     "traits"
     "scal"
     "hypot"
-<<<<<<< HEAD
-    "norm_fiber"
-    "norm_fiber_inplace"
-    )
-=======
 )
->>>>>>> bc5819c9
 
 # Describe all tests that are not yet implemented
 set(TESTS_NOT_IMPLEMENTED
