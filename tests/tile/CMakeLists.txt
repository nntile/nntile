# @copyright (c) 2022-present Skolkovo Institute of Science and Technology
#                              (Skoltech), Russia. All rights reserved.
#                2023-present Artificial Intelligence Research Institute
#                              (AIRI), Russia. All rights reserved.
#
# NNTile is software framework for fast training of big neural networks on
# distributed-memory heterogeneous systems based on StarPU runtime system.
#
# @file tests/tile/CMakeLists.txt
# Tests for nntile::tile functions
#
# @version 1.1.0

# All unit tests without arguments to test executable
set(TESTS
    "add"
    "add_fiber_inplace"
    "add_fiber"
    "add_slice_inplace"
    "add_slice"
    "clear"
    "copy"
    "copy_intersection"
    "fill"
    "gelu"
    "gelu_inplace"
    "gelu_backward"
    "gelutanh"
    "gelutanh_inplace"
    "gelutanh_backward"
    "gemm"
    "logsumexp"
    "mask_scalar"
    "maxsumexp"
    "norm_fiber"
    "norm_fiber_inplace"
    "norm_slice_inplace"
    "pow"
<<<<<<< HEAD
    "prod_inplace"
=======
    "multiply_inplace"
    "multiply_fiber_inplace"
>>>>>>> 8caaf00e
    "multiply_fiber"
    "multiply_slice"
    "randn"
    "relu"
    "relu_backward"
    "relu_forward"
    "rope"
    "scale_inplace"
    "silu_backward"
    "silu_forward"
    "softmax"
    "softmax_inplace"
    "sqrt"
    "sqrt_inplace"
    "subtract_indexed_column"
    "subtract_indexed_outputs"
    "sum_fiber"
    "sum_slice"
    "sumprod_fiber"
    "sumprod_slice"
    "tile"
    "total_sum_accum"
    "traits"
    "scale"
    "hypot_inplace"
    "hypot"
)

# Describe all tests that are not yet implemented
set(TESTS_NOT_IMPLEMENTED
    "add"
    "add_fiber_inplace"
    "add_fiber"
    "gelu"
    "gelu_backward"
    "gelutanh"
    "gelutanh_backward"
    "logsumexp"
    "mask_scalar"
    "pow"
<<<<<<< HEAD
    "prod_fiber"
    "multiply_slice"
=======
    "multiply_fiber_inplace"
    "prod_slice"
>>>>>>> 8caaf00e
    "relu_backward"
    "relu_forward"
    "rope"
    "silu_backward"
    "silu_forward"
    "subtract_indexed_column"
    "subtract_indexed_outputs"
    "sum_fiber"
    "sumprod_fiber"
    "total_sum_accum"
    "sqrt"
    "scale"
    "softmax"
    "hypot_inplace"
    "add_slice"
    "multiply_fiber"
)

# Add target for local coverage
if(BUILD_COVERAGE)
    setup_target_for_coverage_lcov(NAME coverage_tile
        EXECUTABLE ctest -R tests_tile_
        LCOV_ARGS --no-external
        GENHTML_ARGS --prefix ${PROJECT_SOURCE_DIR})
endif()

foreach(test IN LISTS TESTS)
    set(labels)
    if(test IN_LIST TESTS_NOT_IMPLEMENTED)
        set(labels "NotImplemented")
    endif()
    add_test_set(TARGET_NAME tests_tile_${test}
        EXEC_NAME test_${test}
        SOURCES ${test}.cc
        LINK_LIBRARIES nntile
        COV_ENABLE ${BUILD_COVERAGE}
        COV_NAME coverage_tile_${test}
        COV_GLOBAL coverage_tile coverage
        LABELS ${labels}
    )
endforeach()<|MERGE_RESOLUTION|>--- conflicted
+++ resolved
@@ -36,12 +36,8 @@
     "norm_fiber_inplace"
     "norm_slice_inplace"
     "pow"
-<<<<<<< HEAD
-    "prod_inplace"
-=======
     "multiply_inplace"
     "multiply_fiber_inplace"
->>>>>>> 8caaf00e
     "multiply_fiber"
     "multiply_slice"
     "randn"
@@ -82,13 +78,8 @@
     "logsumexp"
     "mask_scalar"
     "pow"
-<<<<<<< HEAD
-    "prod_fiber"
+    "multiply_fiber_inplace"
     "multiply_slice"
-=======
-    "multiply_fiber_inplace"
-    "prod_slice"
->>>>>>> 8caaf00e
     "relu_backward"
     "relu_forward"
     "rope"
