# @copyright (c) 2022-2023 Skolkovo Institute of Science and Technology
#                          (Skoltech). All rights reserved.
#
# NNTile is software framework for fast training of big neural networks on
# distributed-memory heterogeneous systems based on StarPU runtime system.
#
# @file tests/tile/CMakeLists.txt
# Tests for nntile::tile functions
#
# @version 1.0.0
# @author Aleksandr Mikhalev
# @author Aleksandr Katrutsa
# @date 2023-02-10

# All unit tests without arguments to test executable
set(TESTS
    "traits"
    "tile"
    "axpy"
    "bias"
    "clear"
    "copy"
    "copy_intersection"
    "gelu"
    "gelutanh"
    "dgelu"
    "dgelutanh"
    "drelu"
    "gemm"
    "nrm2"
    "normalize"
    "randn"
    "relu"
    "sumnorm"
    "prod"
    "maxsumexp"
    "softmax"
<<<<<<< HEAD
    "sqrt"
=======
    "maximum"
>>>>>>> a909c711
    )

# Add target for local coverage
if(BUILD_COVERAGE)
    setup_target_for_coverage_lcov(NAME coverage_tile
        EXECUTABLE ctest -R tests_tile_
        LCOV_ARGS --no-external
        GENHTML_ARGS --prefix ${PROJECT_SOURCE_DIR})
endif()

foreach(test IN LISTS TESTS)
    add_test_set(TARGET_NAME tests_tile_${test}
        EXEC_NAME test_${test}
        SOURCES ${test}.cc
        LINK_LIBRARIES nntile
        COV_ENABLE ${BUILD_COVERAGE}
        COV_NAME coverage_tile_${test}
        COV_GLOBAL coverage_tile coverage
        )
endforeach()
<|MERGE_RESOLUTION|>--- conflicted
+++ resolved
@@ -35,11 +35,8 @@
     "prod"
     "maxsumexp"
     "softmax"
-<<<<<<< HEAD
     "sqrt"
-=======
     "maximum"
->>>>>>> a909c711
     )
 
 # Add target for local coverage
