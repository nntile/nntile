--- conflicted
+++ resolved
@@ -12,15 +12,8 @@
  * @version 1.1.0
  * */
 
-<<<<<<< HEAD
+
 #include <iostream>
-
-int main(int argc, char **argv)
-{
-    // Not implemented
-    std::cout << "This test is not yet implemented\n";
-    return -1;
-=======
 #include "nntile/tensor/add_slice.hh"
 #include "nntile/tile/add_slice.hh"
 #include "nntile/starpu/add_slice.hh"
@@ -178,5 +171,4 @@
     validate<fp32_t>();
     validate<fp64_t>();
     return 0;
->>>>>>> 58a1e812
 }