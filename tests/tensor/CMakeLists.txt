# @copyright (c) 2022-present Skolkovo Institute of Science and Technology
#                              (Skoltech), Russia. All rights reserved.
#                2023-present Artificial Intelligence Research Institute
#                              (AIRI), Russia. All rights reserved.
#
# NNTile is software framework for fast training of big neural networks on
# distributed-memory heterogeneous systems based on StarPU runtime system.
#
# @file tests/tensor/CMakeLists.txt
# Tests for nntile::tensor functions
#
# @version 1.1.0

# All unit tests without arguments to test executable
set(TESTS
    "traits"
    "distributions"
    )

set(TESTS_MPI
    "add"
    "add_fiber"
    "add_fiber_inplace"
    "add_inplace"
    "add_slice"
    "add_slice_inplace"
    "adam_step"
    "adamw_step"
    "clear"
    "conv2d_bwd_input_inplace"
    "conv2d_bwd_weight_inplace"
    "conv2d_inplace"
    "copy"
    "copy_intersection"
    "embedding"
    "embedding_backward"
    "fill"
    "gather"
    "gelu"
    "gelu_inplace"
    "gelu_backward"
    "gelutanh"
    "gelutanh_backward"
    "gelutanh_inplace"
    "gemm"
    "hypot_inplace"
    "hypot"
    "hypot_scalar_inverse"
    "log_scalar"
    "logsumexp"
    "mask_scalar"
    "maxsumexp"
    "norm_fiber"
    "norm_fiber_inplace"
    "norm_slice_inplace"
    "pow"
    "prod"
    "prod_fiber"
<<<<<<< HEAD
    "prod_fiber3"
    "multiply_inplace"
=======
    "multiply_fiber"
    "prod_inplace"
>>>>>>> 04282d91
    "prod_slice"
    "randn"
    "relu"
    "relu_backward"
    "relu_forward"
    "rope"
    "rope_backward"
    "scale"
    "scale_inplace"
    "scatter"
    "silu_backward"
    "silu_forward"
    "softmax"
    "softmax_inplace"
    "sqrt"
    "sqrt_inplace"
    "subtract_indexed_column"
    "subtract_indexed_outputs"
    "sum_fiber"
    "sum_slice"
    "sumprod_fiber"
    "sumprod_slice"
    "tensor"
    "total_sum_accum"
    "transpose"
    )

# Describe all tests that are not yet implemented
set(TESTS_NOT_IMPLEMENTED
    "add_slice"
    "adam_step"
    "adamw_step"
    "conv2d_bwd_input_inplace"
    "conv2d_bwd_weight_inplace"
    "conv2d_inplace"
    "embedding"
    "embedding_backward"
    "gelu"
    "gelu_backward"
    "gelutanh"
    "gelutanh_backward"
    "hypot_inplace"
    "hypot_scalar_inverse"
    "log_scalar"
    "logsumexp"
    "norm_fiber"
    "norm_fiber_inplace"
    "pow"
    "prod"
    "multiply_fiber"
    "relu_backward"
    "relu_forward"
    "rope"
    "rope_backward"
    "scale"
    "silu_backward"
    "silu_forward"
    "softmax"
    "sqrt"
    "subtract_indexed_column"
    "subtract_indexed_outputs"
    "tensor"
    "total_sum_accum"
    )

# Add target for local coverage
if(BUILD_COVERAGE)
    setup_target_for_coverage_lcov(NAME coverage_tensor
        EXECUTABLE ctest -R tests_tensor_
        LCOV_ARGS --no-external
        GENHTML_ARGS --prefix ${PROJECT_SOURCE_DIR})
endif()

foreach(test IN LISTS TESTS)
    add_test_set(TARGET_NAME tests_tensor_${test}
        EXEC_NAME test_${test}
        SOURCES ${test}.cc
        LINK_LIBRARIES nntile
        COV_ENABLE ${BUILD_COVERAGE}
        COV_NAME coverage_tensor_${test}
        COV_GLOBAL coverage_tensor coverage
        )
endforeach()

foreach(test IN LISTS TESTS_MPI)
    set(labels)
    if(test IN_LIST TESTS_NOT_IMPLEMENTED)
        set(labels "NotImplemented")
    endif()
    # Add non-mpirun test
    add_test_set(TARGET_NAME tests_tensor_${test}
        EXEC_NAME test_${test}
        SOURCES ${test}.cc
        LINK_LIBRARIES nntile
        COV_ENABLE ${BUILD_COVERAGE}
        COV_NAME coverage_tensor_${test}
        COV_GLOBAL coverage_tensor coverage
        LABELS ${labels}
        )
    # # Add mpirun test (the same source, but different output executable)
    # add_test_set(TARGET_NAME tests_tensor_${test}_mpi
    #     EXEC_NAME test_${test}_mpi
    #     SOURCES ${test}.cc
    #     LINK_LIBRARIES nntile
    #     MPI_NUMPROC 4
    #     COV_ENABLE ${BUILD_COVERAGE}
    #     COV_NAME coverage_tensor_${test}
    #     COV_GLOBAL coverage_tensor coverage
    #     LABELS ${labels} MPI
    #     )
endforeach()<|MERGE_RESOLUTION|>--- conflicted
+++ resolved
@@ -56,13 +56,8 @@
     "pow"
     "prod"
     "prod_fiber"
-<<<<<<< HEAD
-    "prod_fiber3"
+    "multiply_fiber"
     "multiply_inplace"
-=======
-    "multiply_fiber"
-    "prod_inplace"
->>>>>>> 04282d91
     "prod_slice"
     "randn"
     "relu"
