--- conflicted
+++ resolved
@@ -61,13 +61,8 @@
     "nntile_core/test_tensor_logsumexp.py"
     "nntile_core/test_tensor_norm_slice_inplace.py"
     "nntile_core/test_tensor_pow.py"
-<<<<<<< HEAD
-    "nntile_core/test_tensor_prod_fiber.py"
+    "nntile_core/test_tensor_multiply_fiber_inplace.py"
     "nntile_core/test_tensor_multiply_slice.py"
-=======
-    "nntile_core/test_tensor_multiply_fiber_inplace.py"
-    "nntile_core/test_tensor_prod_slice.py"
->>>>>>> 8caaf00e
     "nntile_core/test_tensor_sumprod_fiber.py"
     "nntile_core/test_tensor_sumprod_slice.py"
     "nntile_core/test_tensor_subtract_indexed_column.py"
