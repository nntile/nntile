# @copyright (c) 2022-2023 Skolkovo Institute of Science and Technology
#                           (Skoltech). All rights reserved.
#
# NNTile is software framework for fast training of big neural networks on
# distributed-memory heterogeneous systems based on StarPU runtime system.
#
# @file wrappers/python/examples/deep_relu.py
# Deep ReLU network for image classification with NNTile Python package
#
# @version 1.0.0
# @author Aleksandr Mikhalev
# @author Aleksandr Katrutsa
<<<<<<< HEAD
# @date 2023-03-30
=======
# @date 2023-04-04
>>>>>>> aff25429

# Imports
import nntile
import numpy as np
import time
import sys
import torchvision.datasets as dts
import torchvision.transforms as trnsfrms
import torch

<<<<<<< HEAD
#dataset = "mnist"
#dataset = "cifar10"
dataset = "cifar10_large"

#model = "small"
model = "large"
=======
# dataset = "mnist"
# dataset = "cifar10"
# dataset = "imagenet"
dataset = "tiny_imagenet"
>>>>>>> aff25429

if dataset == "mnist":
        batch_size = 2000
        trnsform = trnsfrms.Compose([trnsfrms.ToTensor(), trnsfrms.Normalize((0,), (255,))])
<<<<<<< HEAD
        mnist_train_set = dts.MNIST(root='./data', train=True, download=True, transform=trnsform)
        train_loader = torch.utils.data.DataLoader(mnist_train_set, batch_size=batch_size, shuffle=True)
        mnist_test_set = dts.MNIST(root='./data', train=False, download=True, transform=trnsform)
        test_loader = torch.utils.data.DataLoader(mnist_test_set, batch_size=batch_size, shuffle=True)
=======
        mnist_train_set = dts.MNIST(root='/raid/data/datasets/MNIST/', 
                                train=True, download=False, transform=trnsform)
        train_loader = torch.utils.data.DataLoader(mnist_train_set, batch_size=batch_size, shuffle=False)
        mnist_test_set = dts.MNIST(root="/raid/data/datasets/MNIST/", 
                                train=False, download=False, transform=trnsform)
        test_loader = torch.utils.data.DataLoader(mnist_test_set, batch_size=batch_size, shuffle=False)

>>>>>>> aff25429
        n_pixels = 28 * 28
        n_images_train_tile = 1000
        n_images_test_tile = 1000
        # Define tile sizes
        n_pixels_tile = 392
        n_classes = 10
elif dataset == "cifar10":
        batch_size = 2000
        transform = trnsfrms.Compose([trnsfrms.ToTensor(), trnsfrms.Normalize((0.1307,), (0.3081,))])
        cifar10_train_set = dts.CIFAR10(root='/raid/data/datasets/cifar10/', 
                                            train=True,
                                            download=False,
                                            transform=transform)
        train_loader = torch.utils.data.DataLoader(cifar10_train_set, batch_size=batch_size, shuffle=True)
        cifar10_test_set = dts.CIFAR10(root='/raid/data/datasets/cifar10/',
                                train=False, download=False, transform=transform)
        test_loader = torch.utils.data.DataLoader(cifar10_test_set, batch_size=batch_size, shuffle=True)
        n_images_train_tile = 1000
        n_images_test_tile = 1000
        n_pixels = 32 * 32 * 3
        n_pixels_tile = n_pixels // 2
        n_classes = 10
<<<<<<< HEAD
        n_images_train_tile = 500
        n_images_test_tile = 500
elif dataset == "cifar10_large":
        batch_size = 50000
        transform = trnsfrms.Compose([trnsfrms.ToTensor(), trnsfrms.Normalize((0.1307,), (0.3081,))])
        cifar10_train_set = dts.CIFAR10(root='./data', train=True, download=True, transform=transform)
        train_loader = torch.utils.data.DataLoader(cifar10_train_set, batch_size=batch_size, shuffle=True)
        #cifar10_test_set = dts.CIFAR10(root='./data', train=False, download=True, transform=transform)
        #test_loader = torch.utils.data.DataLoader(cifar10_test_set, batch_size=batch_size, shuffle=True)
        test_loader = None # No testing
        n_pixels = 32 * 32 * 3
        n_pixels_tile = n_pixels
        n_classes = 10
        n_images_train_tile = 5000
        n_images_test_tile = 5000
=======
elif dataset == "imagenet":
        batch_size = 10000
        normalize = trnsfrms.Normalize(mean=[0.485, 0.456, 0.406],
                                     std=[0.229, 0.224, 0.225])

        imnet_train_set = dts.ImageFolder(
            "/raid/imagenet/train/",
            trnsfrms.Compose([
                trnsfrms.RandomResizedCrop(224),
                trnsfrms.RandomHorizontalFlip(),
                trnsfrms.ToTensor(),
                normalize,
            ]))

        imnet_test_set = dts.ImageFolder(
                        "/raid/imagenet/val/",
                        trnsfrms.Compose([
                        trnsfrms.Resize(256),
                        trnsfrms.CenterCrop(224),
                        trnsfrms.ToTensor(),
                        normalize])
                        )
        
        train_loader = torch.utils.data.DataLoader(imnet_train_set, batch_size=batch_size, shuffle=True)
        test_loader = torch.utils.data.DataLoader(imnet_test_set, batch_size=batch_size, shuffle=True)
        n_images_train_tile = 5000
        n_images_test_tile = 5000
        n_pixels = 224 * 224 * 3
        n_pixels_tile = 5000
        n_classes = 1000
elif dataset == "tiny_imagenet":
        batch_size = 50000
        normalize = trnsfrms.Normalize(mean=[0.485, 0.456, 0.406],
                                     std=[0.229, 0.224, 0.225])

        imnet_train_set = dts.ImageFolder(
            "/raid/data/datasets/tiny-imagenet-200/train/",
            trnsfrms.Compose([
                trnsfrms.ToTensor(),
                normalize,
            ]))

        imnet_test_set = dts.ImageFolder(
                        "/raid/data/datasets/tiny-imagenet-200/test/",
                        trnsfrms.Compose([
                        trnsfrms.ToTensor(),
                        normalize])
                        )
        
        train_loader = torch.utils.data.DataLoader(imnet_train_set, \
                batch_size=batch_size, shuffle=False, drop_last=True)
        test_loader = torch.utils.data.DataLoader(imnet_test_set, \
                batch_size=batch_size, shuffle=False, drop_last=True)
        n_images_train_tile = 5000
        n_images_test_tile = 5000
        n_pixels = 64 * 64 * 3
        n_pixels_tile = 4096
        n_classes = 200
>>>>>>> aff25429
else:
        raise ValueError("{} dataset is not supported yet!".format(dataset))

print("Number of train images: {}".format(len(train_loader) * batch_size))
print("Number of train batches: {}".format(len(train_loader)))
print("Number of test images: {}".format(len(test_loader) * batch_size))
print("Number of test batches: {}".format(len(test_loader)))

time0 = -time.time()
# Set up StarPU+MPI and init codelets
config = nntile.starpu.Config(-1, -1, 1)
nntile.starpu.init()
time0 += time.time()
print("StarPU + NNTile + MPI init in {} seconds".format(time0))
next_tag = 0

<<<<<<< HEAD
=======

>>>>>>> aff25429
# Describe neural network
if model == "small":
    hidden_layer_dim = 2000
    hidden_layer_dim_tile = 500
    n_layers = 3
    n_epochs = 10
    lr = 1e-2
elif model == "large":
    hidden_layer_dim = 20000
    hidden_layer_dim_tile = 5000
    n_layers = 5
    n_epochs = 10
    lr = 1e-3
gemm_ndim = 1
<<<<<<< HEAD
=======
hidden_layer_dim = 1000
hidden_layer_dim_tile = 500
n_layers = 5
n_epochs = 10
lr = 1e-2

>>>>>>> aff25429

# Number of FLOPs for training per batch
n_flops_train_first_layer = 2 * 2 * n_pixels * batch_size \
        * hidden_layer_dim # once for forward, once for backward
n_flops_train_mid_layer = 3 * 2 * hidden_layer_dim * batch_size \
        * hidden_layer_dim # once for forward, twice for backward
n_flops_train_last_layer = 3 * 2 * n_classes * batch_size \
        * hidden_layer_dim # once for forward, twice for backward
n_flops = n_flops_train_first_layer + (n_layers-2)*n_flops_train_mid_layer \
        + n_flops_train_last_layer
# Multiply by number of epochs and batches
n_flops *= n_epochs * len(train_loader)

time0 = -time.time()
batch_data = []
batch_labels = []
x_single_traits = nntile.tensor.TensorTraits([batch_size, n_pixels], \
        [batch_size, n_pixels])
x_single_distr = [0]
x_single = nntile.tensor.Tensor_fp32(x_single_traits, x_single_distr, next_tag)
next_tag = x_single.next_tag
y_single_traits = nntile.tensor.TensorTraits([batch_size], [batch_size])
y_single_distr = [0]
y_single = nntile.tensor.Tensor_int64(y_single_traits, y_single_distr, \
        next_tag)
next_tag = y_single.next_tag
x_traits = nntile.tensor.TensorTraits([batch_size, n_pixels], \
        [n_images_train_tile, n_pixels_tile])
x_distr = [0] * x_traits.grid.nelems
y_traits = nntile.tensor.TensorTraits([batch_size], [n_images_train_tile])
y_distr = [0] * y_traits.grid.nelems
for train_batch_data, train_batch_labels in train_loader:
    if train_batch_data.shape[0] != batch_size:
        break
    x = nntile.tensor.Tensor_fp32(x_traits, x_distr, next_tag)
    next_tag = x.next_tag
    x_single.from_array(train_batch_data.view(batch_size, n_pixels).numpy())
    nntile.tensor.scatter_async(x_single, x)
    batch_data.append(x)
    y = nntile.tensor.Tensor_int64(y_traits, y_distr, next_tag)
    next_tag = y.next_tag
    y_single.from_array(train_batch_labels.numpy())
    nntile.tensor.scatter_async(y_single, y)
    batch_labels.append(y)

# Wait for all scatters to finish
nntile.starpu.wait_for_all()
time0 += time.time()
print("From PyTorch loader to NNTile batches in {} seconds".format(time0))

# Define tensor X for input batches
# It shall move into DeepLinear generator in some future
time0 = -time.time()
x = nntile.tensor.Tensor_fp32(x_traits, x_distr, next_tag)
next_tag = x.next_tag
x_grad = None
x_grad_required = False
x_moments = nntile.tensor.TensorMoments(x, x_grad, x_grad_required)

# Define deep ReLU network
m = nntile.model.DeepReLU(x_moments, 'L', gemm_ndim, hidden_layer_dim, \
        hidden_layer_dim_tile, n_layers, n_classes, next_tag)
next_tag = m.next_tag
# Set up learning rate and optimizer for training
# optimizer = nntile.optimizer.SGD(m.get_parameters(), lr, next_tag, momentum=0.9,
#        nesterov=False, weight_decay=0.)
optimizer = nntile.optimizer.Adam(m.get_parameters(), lr, next_tag)
next_tag = optimizer.get_next_tag()

# Set up Frobenius loss function for the model
# frob, next_tag = nntile.loss.Frob.generate_simple(m.activations[-1], next_tag)
loss, next_tag = nntile.loss.CrossEntropy.generate_simple(m.activations[-1], \
        next_tag)

# Set up training pipeline
pipeline = nntile.pipeline.Pipeline(batch_data, batch_labels, m, optimizer, \
        loss, n_epochs)

time0 += time.time()
print("Finish generating pipeline (model, loss and optimizer) in {} seconds" \
        .format(time0))

# Randomly init weights of deep linear network
time0 = -time.time()
m.init_randn_async()

# Wait for all computations to finish
nntile.starpu.wait_for_all()
time0 += time.time()
print("Finish random weights init in {} seconds".format(time0))

<<<<<<< HEAD
# Run a single epoch to let StarPU allocate temp buffers and pin them
pipeline.n_epochs = 1
=======
# Run a some heat-up epochs to let StarPU allocate temp buffers and pin them
n_heat_epochs = 2
pipeline.n_epochs = n_heat_epochs
print("Start {} heat-up epochs to let StarPU allocate and pin buffer" \
        .format(n_heat_epochs))
>>>>>>> aff25429
time0 = -time.time()
pipeline.train_async()
nntile.starpu.wait_for_all()
time0 += time.time()
<<<<<<< HEAD
print("Finish the first epoch (StarPU allocates temp buffers) in {} seconds" \
        .format(time0))

# Start timer and run training
pipeline.n_epochs = n_epochs - 1
n_flops *= (n_epochs-1) / n_epochs
=======
print("Finish {} heat-up epochs in {} seconds".format(n_heat_epochs, time0))

## Start timer and run training
pipeline.n_epochs = n_epochs
>>>>>>> aff25429
time0 = -time.time()
pipeline.train_async()
time0 += time.time()
print("Finish adding tasks (computations are running) in {} seconds" \
        .format(time0))

# Wait for all computations to finish
time1 = -time.time()
nntile.starpu.wait_for_all()
time1 += time.time()
print("All computations done in {} + {} = {} seconds".format(time0, time1, \
        time0 + time1))
print("Train GFLOPs/s (based on gemms): {}" \
        .format(n_flops * 1e-9 / (time0+time1)))

# Get inference rate based on train data
time0 = -time.time()
for x in batch_data:
    nntile.tensor.copy_async(x, m.activations[0].value)
    m.forward_async()
    for t in m.activations:
        t.value.invalidate_submit()
nntile.starpu.wait_for_all()
time0 += time.time()
# FLOPS for inference over the first layer per batch
n_flops_inference = 2 * n_pixels * batch_size * hidden_layer_dim
# FLOPS for inference over each middle layer per batch
n_flops_inference += (n_layers-2) * 2 * hidden_layer_dim * batch_size \
        * hidden_layer_dim
# FLOPS for inference over the last layer per batch
n_flops_inference += 2 * n_classes * batch_size * hidden_layer_dim
# Multiply FLOPS per number of batches
n_flops_inference *= len(train_loader)
print("Inference speed: {} samples/second".format(\
        len(train_loader) * batch_size / time0))
print("Inference GFLOPs/s (based on gemms): {}" \
        .format(n_flops_inference * 1e-9 / time0))

# Compute test accuracy of the trained model
<<<<<<< HEAD
if test_loader is not None:
    test_top1_accuracy = 0
    total_num_samples = 0
    z_single_traits = nntile.tensor.TensorTraits([batch_size, n_classes], \
            [batch_size, n_classes])
    z_single_distr = [0]
    z_single = nntile.tensor.Tensor_fp32(z_single_traits, z_single_distr, next_tag)
    next_tag = z_single.next_tag
    for test_batch_data, test_batch_label in test_loader:
        x_single.from_array(test_batch_data.view(-1, n_pixels).numpy())
        nntile.tensor.scatter_async(x_single, m.activations[0].value)
        m.forward_async()
        nntile.tensor.gather_async(m.activations[-1].value, z_single)
        for t in m.activations:
            t.value.invalidate_submit()
        output = np.zeros(z_single.shape, order="F", dtype=np.float32)
        # to_array causes y_single to finish gather procedure
        z_single.to_array(output)
        pred_labels = np.argmax(output, 1)
        test_top1_accuracy += np.sum(pred_labels == test_batch_label.numpy())
        total_num_samples += test_batch_label.shape[0]
    test_top1_accuracy /= total_num_samples
    print("Test accuracy of the trained Deep ReLU model =", test_top1_accuracy)
    z_single.unregister()
=======
test_top1_accuracy = 0
total_num_samples = 0
z_single_traits = nntile.tensor.TensorTraits([batch_size, n_classes], \
        [batch_size, n_classes])
z_single_distr = [0]
z_single = nntile.tensor.Tensor_fp32(z_single_traits, z_single_distr, next_tag)
next_tag = z_single.next_tag
#for test_batch_data, test_batch_label in test_loader:
#    x_single.from_array(test_batch_data.view(-1, n_pixels).numpy())
#    nntile.tensor.scatter_async(x_single, m.activations[0].value)
#    m.forward_async()
#    nntile.tensor.gather_async(m.activations[-1].value, z_single)
#    output = np.zeros(z_single.shape, order="F", dtype=np.float32)
#    # to_array causes y_single to finish gather procedure
#    z_single.to_array(output)
#    pred_labels = np.argmax(output, 1)
#    test_top1_accuracy += np.sum(pred_labels == test_batch_label.numpy())
#    total_num_samples += test_batch_label.shape[0]
#test_top1_accuracy /= total_num_samples
#
#print("Test accuracy of the trained Deep ReLU model =", test_top1_accuracy)
>>>>>>> aff25429

# Unregister single-tile tensors for data scattering/gathering
x_single.unregister()
y_single.unregister()

# Unregister all tensors related to model
m.unregister()

# Unregister optimizer states
optimizer.unregister()

# Unregister loss function
loss.unregister()

# Unregister input/output batches
for x in batch_data:
    x.unregister()
for x in batch_labels:
    x.unregister()<|MERGE_RESOLUTION|>--- conflicted
+++ resolved
@@ -10,11 +10,7 @@
 # @version 1.0.0
 # @author Aleksandr Mikhalev
 # @author Aleksandr Katrutsa
-<<<<<<< HEAD
-# @date 2023-03-30
-=======
 # @date 2023-04-04
->>>>>>> aff25429
 
 # Imports
 import nntile
@@ -25,29 +21,14 @@
 import torchvision.transforms as trnsfrms
 import torch
 
-<<<<<<< HEAD
-#dataset = "mnist"
-#dataset = "cifar10"
-dataset = "cifar10_large"
-
-#model = "small"
-model = "large"
-=======
 # dataset = "mnist"
 # dataset = "cifar10"
 # dataset = "imagenet"
 dataset = "tiny_imagenet"
->>>>>>> aff25429
 
 if dataset == "mnist":
         batch_size = 2000
         trnsform = trnsfrms.Compose([trnsfrms.ToTensor(), trnsfrms.Normalize((0,), (255,))])
-<<<<<<< HEAD
-        mnist_train_set = dts.MNIST(root='./data', train=True, download=True, transform=trnsform)
-        train_loader = torch.utils.data.DataLoader(mnist_train_set, batch_size=batch_size, shuffle=True)
-        mnist_test_set = dts.MNIST(root='./data', train=False, download=True, transform=trnsform)
-        test_loader = torch.utils.data.DataLoader(mnist_test_set, batch_size=batch_size, shuffle=True)
-=======
         mnist_train_set = dts.MNIST(root='/raid/data/datasets/MNIST/', 
                                 train=True, download=False, transform=trnsform)
         train_loader = torch.utils.data.DataLoader(mnist_train_set, batch_size=batch_size, shuffle=False)
@@ -55,7 +36,6 @@
                                 train=False, download=False, transform=trnsform)
         test_loader = torch.utils.data.DataLoader(mnist_test_set, batch_size=batch_size, shuffle=False)
 
->>>>>>> aff25429
         n_pixels = 28 * 28
         n_images_train_tile = 1000
         n_images_test_tile = 1000
@@ -78,23 +58,6 @@
         n_pixels = 32 * 32 * 3
         n_pixels_tile = n_pixels // 2
         n_classes = 10
-<<<<<<< HEAD
-        n_images_train_tile = 500
-        n_images_test_tile = 500
-elif dataset == "cifar10_large":
-        batch_size = 50000
-        transform = trnsfrms.Compose([trnsfrms.ToTensor(), trnsfrms.Normalize((0.1307,), (0.3081,))])
-        cifar10_train_set = dts.CIFAR10(root='./data', train=True, download=True, transform=transform)
-        train_loader = torch.utils.data.DataLoader(cifar10_train_set, batch_size=batch_size, shuffle=True)
-        #cifar10_test_set = dts.CIFAR10(root='./data', train=False, download=True, transform=transform)
-        #test_loader = torch.utils.data.DataLoader(cifar10_test_set, batch_size=batch_size, shuffle=True)
-        test_loader = None # No testing
-        n_pixels = 32 * 32 * 3
-        n_pixels_tile = n_pixels
-        n_classes = 10
-        n_images_train_tile = 5000
-        n_images_test_tile = 5000
-=======
 elif dataset == "imagenet":
         batch_size = 10000
         normalize = trnsfrms.Normalize(mean=[0.485, 0.456, 0.406],
@@ -153,7 +116,6 @@
         n_pixels = 64 * 64 * 3
         n_pixels_tile = 4096
         n_classes = 200
->>>>>>> aff25429
 else:
         raise ValueError("{} dataset is not supported yet!".format(dataset))
 
@@ -170,33 +132,13 @@
 print("StarPU + NNTile + MPI init in {} seconds".format(time0))
 next_tag = 0
 
-<<<<<<< HEAD
-=======
-
->>>>>>> aff25429
 # Describe neural network
-if model == "small":
-    hidden_layer_dim = 2000
-    hidden_layer_dim_tile = 500
-    n_layers = 3
-    n_epochs = 10
-    lr = 1e-2
-elif model == "large":
-    hidden_layer_dim = 20000
-    hidden_layer_dim_tile = 5000
-    n_layers = 5
-    n_epochs = 10
-    lr = 1e-3
 gemm_ndim = 1
-<<<<<<< HEAD
-=======
 hidden_layer_dim = 1000
 hidden_layer_dim_tile = 500
 n_layers = 5
 n_epochs = 10
 lr = 1e-2
-
->>>>>>> aff25429
 
 # Number of FLOPs for training per batch
 n_flops_train_first_layer = 2 * 2 * n_pixels * batch_size \
@@ -288,33 +230,19 @@
 time0 += time.time()
 print("Finish random weights init in {} seconds".format(time0))
 
-<<<<<<< HEAD
-# Run a single epoch to let StarPU allocate temp buffers and pin them
-pipeline.n_epochs = 1
-=======
 # Run a some heat-up epochs to let StarPU allocate temp buffers and pin them
 n_heat_epochs = 2
 pipeline.n_epochs = n_heat_epochs
 print("Start {} heat-up epochs to let StarPU allocate and pin buffer" \
         .format(n_heat_epochs))
->>>>>>> aff25429
 time0 = -time.time()
 pipeline.train_async()
 nntile.starpu.wait_for_all()
 time0 += time.time()
-<<<<<<< HEAD
-print("Finish the first epoch (StarPU allocates temp buffers) in {} seconds" \
-        .format(time0))
-
-# Start timer and run training
-pipeline.n_epochs = n_epochs - 1
-n_flops *= (n_epochs-1) / n_epochs
-=======
 print("Finish {} heat-up epochs in {} seconds".format(n_heat_epochs, time0))
 
 ## Start timer and run training
 pipeline.n_epochs = n_epochs
->>>>>>> aff25429
 time0 = -time.time()
 pipeline.train_async()
 time0 += time.time()
@@ -354,32 +282,6 @@
         .format(n_flops_inference * 1e-9 / time0))
 
 # Compute test accuracy of the trained model
-<<<<<<< HEAD
-if test_loader is not None:
-    test_top1_accuracy = 0
-    total_num_samples = 0
-    z_single_traits = nntile.tensor.TensorTraits([batch_size, n_classes], \
-            [batch_size, n_classes])
-    z_single_distr = [0]
-    z_single = nntile.tensor.Tensor_fp32(z_single_traits, z_single_distr, next_tag)
-    next_tag = z_single.next_tag
-    for test_batch_data, test_batch_label in test_loader:
-        x_single.from_array(test_batch_data.view(-1, n_pixels).numpy())
-        nntile.tensor.scatter_async(x_single, m.activations[0].value)
-        m.forward_async()
-        nntile.tensor.gather_async(m.activations[-1].value, z_single)
-        for t in m.activations:
-            t.value.invalidate_submit()
-        output = np.zeros(z_single.shape, order="F", dtype=np.float32)
-        # to_array causes y_single to finish gather procedure
-        z_single.to_array(output)
-        pred_labels = np.argmax(output, 1)
-        test_top1_accuracy += np.sum(pred_labels == test_batch_label.numpy())
-        total_num_samples += test_batch_label.shape[0]
-    test_top1_accuracy /= total_num_samples
-    print("Test accuracy of the trained Deep ReLU model =", test_top1_accuracy)
-    z_single.unregister()
-=======
 test_top1_accuracy = 0
 total_num_samples = 0
 z_single_traits = nntile.tensor.TensorTraits([batch_size, n_classes], \
@@ -387,21 +289,20 @@
 z_single_distr = [0]
 z_single = nntile.tensor.Tensor_fp32(z_single_traits, z_single_distr, next_tag)
 next_tag = z_single.next_tag
-#for test_batch_data, test_batch_label in test_loader:
-#    x_single.from_array(test_batch_data.view(-1, n_pixels).numpy())
-#    nntile.tensor.scatter_async(x_single, m.activations[0].value)
-#    m.forward_async()
-#    nntile.tensor.gather_async(m.activations[-1].value, z_single)
-#    output = np.zeros(z_single.shape, order="F", dtype=np.float32)
-#    # to_array causes y_single to finish gather procedure
-#    z_single.to_array(output)
-#    pred_labels = np.argmax(output, 1)
-#    test_top1_accuracy += np.sum(pred_labels == test_batch_label.numpy())
-#    total_num_samples += test_batch_label.shape[0]
-#test_top1_accuracy /= total_num_samples
-#
-#print("Test accuracy of the trained Deep ReLU model =", test_top1_accuracy)
->>>>>>> aff25429
+for test_batch_data, test_batch_label in test_loader:
+    x_single.from_array(test_batch_data.view(-1, n_pixels).numpy())
+    nntile.tensor.scatter_async(x_single, m.activations[0].value)
+    m.forward_async()
+    nntile.tensor.gather_async(m.activations[-1].value, z_single)
+    output = np.zeros(z_single.shape, order="F", dtype=np.float32)
+    # to_array causes y_single to finish gather procedure
+    z_single.to_array(output)
+    pred_labels = np.argmax(output, 1)
+    test_top1_accuracy += np.sum(pred_labels == test_batch_label.numpy())
+    total_num_samples += test_batch_label.shape[0]
+test_top1_accuracy /= total_num_samples
+
+print("Test accuracy of the trained Deep ReLU model =", test_top1_accuracy)
 
 # Unregister single-tile tensors for data scattering/gathering
 x_single.unregister()
@@ -420,4 +321,4 @@
 for x in batch_data:
     x.unregister()
 for x in batch_labels:
-    x.unregister()+    x.unregister()
