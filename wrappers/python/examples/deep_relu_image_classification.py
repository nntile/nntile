--- conflicted
+++ resolved
@@ -10,11 +10,7 @@
 # @version 1.0.0
 # @author Aleksandr Mikhalev
 # @author Aleksandr Katrutsa
-<<<<<<< HEAD
-# @date 2023-05-06
-=======
 # @date 2023-06-28
->>>>>>> ad111b6b
 
 # Imports
 import torch
@@ -22,131 +18,6 @@
 import numpy as np
 import time
 import sys
-<<<<<<< HEAD
-import torchvision.datasets as dts
-import torchvision.transforms as trnsfrms
-
-#dataset = "mnist"
-#dataset = "cifar10"
-#dataset = "imagenet"
-#dataset = "tiny_imagenet"
-dataset = "random"
-fp32_fast_fp16 = False
-fp32_convert_fp16 = True
-deep_relu_mp = False # Do not enable it, under construction
-
-if dataset == "mnist":
-    batch_size = 2000
-    trnsform = trnsfrms.Compose([trnsfrms.ToTensor(), trnsfrms.Normalize((0,), (255,))])
-    mnist_train_set = dts.MNIST(root='/raid/data/datasets/MNIST/', 
-                                train=True, download=False, transform=trnsform)
-    train_loader = torch.utils.data.DataLoader(mnist_train_set, batch_size=batch_size, shuffle=False)
-    mnist_test_set = dts.MNIST(root="/raid/data/datasets/MNIST/", 
-                               train=False, download=False, transform=trnsform)
-    test_loader = torch.utils.data.DataLoader(mnist_test_set, batch_size=batch_size, shuffle=False)
-
-    n_pixels = 28 * 28
-    n_images_train_tile = 1000
-    n_images_test_tile = 1000
-    # Define tile sizes
-    n_pixels_tile = 392
-    n_classes = 10
-elif dataset == "cifar10":
-    batch_size = 10000
-    transform = trnsfrms.Compose([trnsfrms.ToTensor(), trnsfrms.Normalize((0.1307,), (0.3081,))])
-    cifar10_train_set = dts.CIFAR10(root='/raid/data/datasets/cifar10/', 
-                                    train=True,
-                                    download=False,
-                                    transform=transform)
-    train_loader = torch.utils.data.DataLoader(cifar10_train_set, batch_size=batch_size, shuffle=True)
-    cifar10_test_set = dts.CIFAR10(root='/raid/data/datasets/cifar10/',
-                                   train=False, download=False, transform=transform)
-    test_loader = torch.utils.data.DataLoader(cifar10_test_set, batch_size=batch_size, shuffle=True)
-    n_images_train_tile = 10000
-    n_images_test_tile = 10000
-    n_pixels = 32 * 32 * 3
-    n_pixels_tile = n_pixels
-    n_classes = 10
-elif dataset == "imagenet":
-    batch_size = 10000
-    normalize = trnsfrms.Normalize(mean=[0.485, 0.456, 0.406],
-                                   std=[0.229, 0.224, 0.225])
-
-    imnet_train_set = dts.ImageFolder(
-            "/raid/imagenet/train/",
-            trnsfrms.Compose([
-                trnsfrms.RandomResizedCrop(224),
-                trnsfrms.RandomHorizontalFlip(),
-                trnsfrms.ToTensor(),
-                normalize,
-                ]))
-
-    imnet_test_set = dts.ImageFolder(
-            "/raid/imagenet/val/",
-            trnsfrms.Compose([
-                trnsfrms.Resize(256),
-                trnsfrms.CenterCrop(224),
-                trnsfrms.ToTensor(),
-                normalize])
-            )
-
-    train_loader = torch.utils.data.DataLoader(imnet_train_set, batch_size=batch_size, shuffle=True)
-    test_loader = torch.utils.data.DataLoader(imnet_test_set, batch_size=batch_size, shuffle=True)
-    n_images_train_tile = 5000
-    n_images_test_tile = 5000
-    n_pixels = 224 * 224 * 3
-    n_pixels_tile = 5000
-    n_classes = 1000
-elif dataset == "tiny_imagenet":
-    batch_size = 50000
-    normalize = trnsfrms.Normalize(mean=[0.485, 0.456, 0.406],
-                                   std=[0.229, 0.224, 0.225])
-
-    imnet_train_set = dts.ImageFolder(
-            "/raid/data/datasets/tiny-imagenet-200/train/",
-            trnsfrms.Compose([
-                trnsfrms.ToTensor(),
-                normalize,
-                ]))
-
-    imnet_test_set = dts.ImageFolder(
-            "/raid/data/datasets/tiny-imagenet-200/test/",
-            trnsfrms.Compose([
-                trnsfrms.ToTensor(),
-                normalize])
-            )
-
-    train_loader = torch.utils.data.DataLoader(imnet_train_set, \
-            batch_size=batch_size, shuffle=False, drop_last=True)
-    test_loader = torch.utils.data.DataLoader(imnet_test_set, \
-            batch_size=batch_size, shuffle=False, drop_last=True)
-    n_images_train_tile = 5000
-    n_images_test_tile = 5000
-    n_pixels = 64 * 64 * 3
-    n_pixels_tile = 4096
-    n_classes = 200
-elif dataset == "random":
-    n_pixels = 4096 * 3
-    train_size = 40960 * 3
-    test_size = 4096 * 2
-    batch_size = 40960
-    n_classes = 4096
-    train_dataset = torch.utils.data.TensorDataset( \
-            torch.randn(train_size, n_pixels), \
-            torch.randint(n_classes, (train_size,)))
-    train_loader = torch.utils.data.DataLoader(train_dataset, \
-            batch_size=batch_size, shuffle=False, drop_last=True)
-    test_dataset = torch.utils.data.TensorDataset( \
-            torch.randn(test_size, n_pixels), \
-            torch.randint(n_classes, (test_size,)))
-    test_loader = torch.utils.data.DataLoader(test_dataset, \
-            batch_size=batch_size, shuffle=False, drop_last=True)
-    n_images_train_tile = 4096 * 3
-    n_images_test_tile = 4096 * 3
-    n_pixels_tile = 4096 * 3
-else:
-    raise ValueError("{} dataset is not supported yet!".format(dataset))
-=======
 from torchvision import datasets, transforms
 import torch
 from torch.utils.data import DataLoader
@@ -171,6 +42,9 @@
 # Parse arguments
 args = parser.parse_args()
 print(args)
+fp32_fast_fp16 = False
+fp32_convert_fp16 = True
+deep_relu_mp = False # Do not enable it, under construction
 
 if args.dataset == "mnist":
     dataset_transforms = transforms.Compose([transforms.ToTensor(), \
@@ -195,7 +69,6 @@
 
 train_loader = DataLoader(train_set, batch_size=args.batch, shuffle=False)
 test_loader = DataLoader(test_set, batch_size=args.batch, shuffle=False)
->>>>>>> ad111b6b
 
 print("Number of train images: {}".format(len(train_loader) * args.batch))
 print("Number of train batches: {}".format(len(train_loader)))
@@ -210,18 +83,6 @@
 print("StarPU + NNTile + MPI init in {} seconds".format(time0))
 next_tag = 0
 
-<<<<<<< HEAD
-# Describe neural network
-gemm_ndim = 1
-hidden_layer_dim = 4096 * 6
-hidden_layer_dim_tile = 4096 * 6
-n_layers = 5
-n_epochs = 5
-lr = 1e-10
-n_heat_epochs = 4
-
-=======
->>>>>>> ad111b6b
 # Number of FLOPs for training per batch
 n_flops_train_first_layer = 2 * 2 * n_pixels * args.batch \
         * args.hidden_dim # once for forward, once for backward
@@ -269,14 +130,14 @@
 x_moments = nntile.tensor.TensorMoments(x, x_grad, x_grad_required)
 
 # Define deep ReLU network
-<<<<<<< HEAD
+gemm_ndim = 1
 if deep_relu_mp:
-    m = nntile.model.DeepReLU_mp(x_moments, 'L', gemm_ndim, hidden_layer_dim, \
-            hidden_layer_dim_tile, n_layers, n_classes, next_tag)
+    m = nntile.model.DeepReLU_mp(x_moments, 'R', gemm_ndim, args.hidden_dim, \
+            args.hidden_dim_tile, args.depth, n_classes, next_tag)
     print("GEMM FP16")
 else:
-    m = nntile.model.DeepReLU(x_moments, 'L', gemm_ndim, hidden_layer_dim, \
-            hidden_layer_dim_tile, n_layers, n_classes, next_tag, \
+    m = nntile.model.DeepReLU(x_moments, 'R', gemm_ndim, args.hidden_dim, \
+            args.hidden_dim_tile, args.depth, n_classes, next_tag, \
             fp32_fast_fp16, fp32_convert_fp16)
     print("GEMM FP32_FAST_FP16: {}".format(m.fp32_fast_fp16))
     print("GEMM FP32_CONVERT_FP16: {}".format(m.fp32_convert_fp16))
@@ -284,19 +145,7 @@
 # Set up learning rate and optimizer for training
 optimizer = nntile.optimizer.SGD(m.get_parameters(), lr, next_tag, \
         momentum=0.0, nesterov=False, weight_decay=0.0)
-# optimizer = nntile.optimizer.SGD(m.get_parameters(), lr, next_tag, momentum=0.9,
-#        nesterov=False, weight_decay=0.)
 #optimizer = nntile.optimizer.Adam(m.get_parameters(), lr, next_tag)
-=======
-gemm_ndim = 1
-m = nntile.model.DeepReLU(x_moments, 'R', gemm_ndim, args.hidden_dim, \
-        args.hidden_dim_tile, args.depth, n_classes, next_tag)
-next_tag = m.next_tag
-
-# Set up Adam optimizer for training
-optimizer = nntile.optimizer.Adam(m.get_parameters(), args.lr, next_tag)
->>>>>>> ad111b6b
-next_tag = optimizer.get_next_tag()
 
 # Set up Cross Entropy loss function for the model
 loss, next_tag = nntile.loss.CrossEntropy.generate_simple(m.activations[-1], \
@@ -319,12 +168,6 @@
 time0 += time.time()
 print("Finish random weights init in {} seconds".format(time0))
 
-<<<<<<< HEAD
-# Run a some heat-up epochs to let StarPU allocate temp buffers and pin them
-pipeline.n_epochs = n_heat_epochs
-print("Start {} heat-up epochs to let StarPU allocate and pin buffer" \
-        .format(n_heat_epochs))
-=======
 # Compute test accuracy of the untrained model
 test_top1_accuracy = 0
 total_num_samples = 0
@@ -348,7 +191,6 @@
 pipeline.n_epochs = args.epoch_warmup
 print("Start {} warmup epochs to let StarPU allocate and pin buffer" \
         .format(args.epoch_warmup))
->>>>>>> ad111b6b
 time0 = -time.time()
 nntile.starpu.pause()
 pipeline.train_async()
@@ -403,37 +245,6 @@
         .format(n_flops_inference * 1e-9 / time0))
 
 # Compute test accuracy of the trained model
-<<<<<<< HEAD
-if len(test_loader) > 0:
-    test_top1_accuracy = 0
-    total_num_samples = 0
-    z_single_traits = nntile.tensor.TensorTraits([batch_size, n_classes], \
-            [batch_size, n_classes])
-    z_single_distr = [0]
-    z_single = nntile.tensor.Tensor_fp32(z_single_traits, z_single_distr, next_tag)
-    next_tag = z_single.next_tag
-    for test_batch_data, test_batch_label in test_loader:
-        x_single.from_array(test_batch_data.view(-1, n_pixels).numpy())
-        nntile.tensor.scatter_async(x_single, m.activations[0].value)
-        m.forward_async()
-        nntile.tensor.gather_async(m.activations[-1].value, z_single)
-        output = np.zeros(z_single.shape, order="F", dtype=np.float32)
-        # to_array causes y_single to finish gather procedure
-        z_single.to_array(output)
-        pred_labels = np.argmax(output, 1)
-        test_top1_accuracy += np.sum(pred_labels == test_batch_label.numpy())
-        total_num_samples += test_batch_label.shape[0]
-    test_top1_accuracy /= total_num_samples
-    z_single.unregister()
-    print("Test accuracy of the trained Deep ReLU model =", test_top1_accuracy)
-
-# Wait for all computations to finish
-nntile.starpu.wait_for_all()
-
-# Unregister single-tile tensors for data scattering/gathering
-x_single.unregister()
-y_single.unregister()
-=======
 test_top1_accuracy = 0
 total_num_samples = 0
 for test_batch_data, test_batch_label in test_loader:
@@ -450,7 +261,6 @@
 if total_num_samples > 0:
     test_top1_accuracy /= total_num_samples
     print("Test accuracy of the trained Deep ReLU model =", test_top1_accuracy)
->>>>>>> ad111b6b
 
 # Unregister all tensors related to model
 m.unregister()
