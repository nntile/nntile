# @copyright (c) 2022-present Skolkovo Institute of Science and Technology
#                              (Skoltech), Russia. All rights reserved.
#                2023-present Artificial Intelligence Research Institute
#                              (AIRI), Russia. All rights reserved.
#
# NNTile is software framework for fast training of big neural networks on
# distributed-memory heterogeneous systems based on StarPU runtime system.
#
# @file wrappers/python/examples/t5_sequence_classification_training.py
# T5ForSequenceClassification training example
#
# @version 1.1.0
# ruff: noqa: E501

import argparse
import json
import time
from pathlib import Path

import numpy as np
import torch
from torch.optim import SGD, Adam, AdamW
from transformers import T5Config as T5ConfigTorch
from transformers.models.t5.modeling_t5 import (
    T5ForConditionalGeneration as T5ForConditionalGeneration_torch)

import nntile
from nntile.model.t5_config import T5ConfigNNTile
from nntile.model.t5_model import T5ForConditionalGeneration
from nntile.tensor import TensorMoments

# Create argument parser
parser = argparse.ArgumentParser(
    prog="T5-based sequence classification",
    description="This example presents an NNTile implementation of a "
    "T5 model for sequence classification tasks and compares it against "
    "the Huggingface. It checks relative accuracy of a forward pass (values of "
    "activations) and backward pass (gradients of parameters and "
    "activations) and a throughput of inference and training. It can "
    "also fine-tune a pretrained NNTile model on a chosen dataset.",
)

parser.add_argument("--remote_model_name", type=str, default="google/flan-t5-small")

parser.add_argument("--pretrained", choices=["local", "remote"], default="remote")
parser.add_argument("--checkpoint-path", type=str, default="")
parser.add_argument("--config-path", type=str, default="")
parser.add_argument("--save-checkpoint-path", type=str, default="model.pt")
parser.add_argument("--optimizer", choices=["sgd", "adam", "adamw"], default="adam")

parser.add_argument("--model-path", default=".model")
parser.add_argument("--seq-len", type=int, default=512)
parser.add_argument("--seq-len-tile", type=int, default=-1)
parser.add_argument("--batch-size", type=int, default=1)
parser.add_argument("--minibatch-size", type=int, default=-1)
parser.add_argument("--minibatch-size-tile", type=int, default=-1)

parser.add_argument("--d-model-tile", type=int, default=-1)
parser.add_argument("--d-ff-tile", type=int, default=-1)
parser.add_argument("--num-heads-tile", type=int, default=-1)

parser.add_argument(
    "--dtype",
    choices=["fp32", "fp64", "tf32", "bf16", "fp32_fast_fp16", "fp32_fast_bf16"],
    default="fp32",
)
parser.add_argument("--restrict", choices=["cpu", "cuda", None], default=None)
parser.add_argument("--use-redux", action="store_true")

parser.add_argument("--dataset-path", default=".data")
parser.add_argument("--dataset-file", default="")

parser.add_argument("--lr", type=float, default=1e-4)
parser.add_argument("--nepochs", type=int, default=1)

parser.add_argument("--logger", action="store_true")
parser.add_argument("--logger-server-addr", type=str, default="localhost")
parser.add_argument("--logger-server-port", type=int, default=5001)

# Parse arguments
args = parser.parse_args()
print(args)

if args.seq_len_tile == -1:
    args.seq_len_tile = args.seq_len
if args.minibatch_size == -1:
    args.minibatch_size = args.batch_size
if args.minibatch_size_tile == -1:
    args.minibatch_size_tile = args.minibatch_size
# Check arguments
assert args.seq_len_tile > 0
assert args.batch_size > 0
assert args.minibatch_size > 0
assert args.minibatch_size_tile > 0
assert args.batch_size % args.minibatch_size == 0
num_minibatch = args.batch_size // args.minibatch_size
assert args.minibatch_size % args.minibatch_size_tile == 0
assert args.nepochs > 0

# Load named pretrained PyTorch model
if args.pretrained == "remote":
    model_torch = T5ForConditionalGeneration_torch.from_pretrained(
        args.remote_model_name, cache_dir=args.model_path, local_files_only=False
    )
elif args.pretrained == "local":
    if args.config_path:
        f = open(args.config_path)
        conf_dict = json.load(f)
        f.close()
        config = T5ConfigTorch(**conf_dict)
        model_torch = T5ForConditionalGeneration_torch(config)
        if args.optimizer == "adam":
            optimizer = Adam(model_torch.parameters(), args.lr)
        elif args.optimizer == "sgd":
            optimizer = SGD(model_torch.parameters(), args.lr)
        elif args.optimizer == "adamw":
            optimizer = AdamW(model_torch.parameters(), args.lr)
        else:
            raise ValueError
        if args.checkpoint_path:
            checkpoint = torch.load(args.checkpoint_path)
            model_torch.load_state_dict(checkpoint["model_state_dict"], strict=False)

model_torch.eval()
print(model_torch.config)

# Initialize NNTile and StarPU
time0 = time.time()
# Set up StarPU+MPI and init codelets
nntile_config = nntile.starpu.Config(
    -1, -1, 1, args.logger, args.logger_server_addr, args.logger_server_port
)
nntile.starpu.profiling_init()
nntile.starpu.profiling_disable()
nntile.starpu.init()
# Restrict computations to CUDA if possible
if args.restrict == "cuda":
    nntile.starpu.restrict_cuda()
elif args.restrict == "cpu":
    nntile.starpu.restrict_cpu()
time1 = time.time() - time0
print("StarPU + NNTile + MPI init in {} seconds".format(time1))

time0 = time.time()
if args.num_heads_tile == -1:
    args.num_heads_tile = model_torch.config.num_heads
if args.d_model_tile == -1:
    args.d_model_tile = model_torch.config.d_model
if args.d_ff_tile == -1:
    args.d_ff_tile = model_torch.config.d_ff

t5_config_nntile = T5ConfigNNTile(
    vocab_size=model_torch.config.vocab_size,
    d_model=model_torch.config.d_model,
    d_model_tile=args.d_model_tile,
    d_ff=model_torch.config.d_ff,
    d_ff_tile=args.d_ff_tile,
    d_kv=model_torch.config.d_kv,
    d_kv_tile=model_torch.config.d_kv,
    num_layers=model_torch.config.num_layers,
    n_head=model_torch.config.num_heads,
    n_head_tile=args.num_heads_tile,
    dropout_rate=0.0,  # model_torch.config.dropout_rate,
    layer_norm_epsilon=model_torch.config.layer_norm_epsilon,
    dtype=args.dtype,
    redux=args.use_redux,
)

print(t5_config_nntile)

# Create input tensor for T5 model
x_traits = nntile.tensor.TensorTraits(
    [args.seq_len, args.minibatch_size], [args.seq_len_tile, args.minibatch_size_tile]
)
x_distr = [0] * x_traits.grid.nelems
<<<<<<< HEAD
x = nntile.tensor.Tensor_int64(x_traits, x_distr)
x_grad = nntile.tensor.Tensor_int64(x_traits, x_distr)
=======
x = nntile.tensor.Tensor_int64(x_traits, x_distr, next_tag)
next_tag = x.next_tag
>>>>>>> e438939f

# Create dummy array with input tokens for initialization
x_np = np.ones((args.seq_len, args.minibatch_size), dtype=np.int64, order="F")
x.from_array(x_np)
x_tm = TensorMoments(x, None, False)

<<<<<<< HEAD
x_decoder = nntile.tensor.Tensor_int64(x_traits, x_distr)
x_decoder_grad = nntile.tensor.Tensor_int64(x_traits, x_distr)

# x_tm_decoder = TensorMoments(x_decoder, None, False)

# Convert PyTorch model to NNTile
t5_model = T5ForSequenceClassification.from_torch(
    model_torch, x_tm, x_tm, t5_config_nntile
=======
# Convert PyTorch model to NNTile
t5_model, next_tag = T5ForConditionalGeneration.from_torch(
    model_torch, x_tm, x_tm, t5_config_nntile, next_tag
>>>>>>> e438939f
)
time1 = time.time() - time0
print("Converting PyTorch model to NNTile", "requires {} seconds".format(time1))
del model_torch

# Load training dataset - assuming dataset format with input_ids and labels
# Note: This is a simplified dataset loading assuming preprocessed data
# In a real application, you would use a proper dataset loader
if args.dataset_file and args.dataset_file.endswith("train.bin"):
    train_data = np.memmap(Path(args.dataset_path) / args.dataset_file,
                          dtype=np.uint16, mode='r')
    train_tokens_raw = np.array(train_data, order='F', dtype=np.int64)
    del train_data

    num_train_tokens = train_tokens_raw.shape[0]
    num_train_seq = num_train_tokens // (args.seq_len + 1)
    num_train_batches = num_train_seq // args.batch_size
    num_train_tokens_truncated = num_train_batches * (args.batch_size * (args.seq_len + 1))
    train_tokens_trunc = np.array(train_tokens_raw[:num_train_tokens_truncated],
                                order='F', dtype=np.int64)
    train_tokens = train_tokens_trunc.reshape(num_train_batches,
                                            num_minibatch,
                                            args.minibatch_size,
                                            args.seq_len + 1)

    train_input_ids = train_tokens[:, :, :, :-1].reshape(-1, args.seq_len)
    train_labels = train_tokens[:, :, :, 1:].reshape(-1, args.seq_len)
    print("train_labels: ", train_labels.shape, flush=True)
    print("train_tokens: ", train_tokens.max(), flush=True)
else:
    # For demonstration purposes, create dummy data
    print("Using dummy training data")
    num_train_samples = 1000
    data_ids = np.random.default_rng().integers(
        0, t5_model.config.encoder_config.vocab_size, size=(num_train_samples, args.seq_len + 1), dtype=np.int64
    )
    train_input_ids = data_ids[:, :-1]
    train_labels = data_ids[:, 1:]

num_train_samples = train_input_ids.shape[0]
num_train_batches = num_train_samples // args.batch_size

# Prepare NNTile tensors for input and output
time0 = time.time()
batch_input = []
batch_output = []
x_traits = nntile.tensor.TensorTraits(
    [args.seq_len, args.minibatch_size], [args.seq_len_tile, args.minibatch_size_tile]
)
x_distr = [0] * x_traits.grid.nelems

for i in range(num_train_batches):
    minibatch_input = []
    minibatch_output = []
    for j in range(num_minibatch):
        # Calculate index range for current minibatch
        start_idx = i * args.batch_size + j * args.minibatch_size
        end_idx = start_idx + args.minibatch_size

        # Create input tensor
        x = nntile.tensor.Tensor_int64(x_traits, x_distr)
        x.from_array(np.asfortranarray(train_input_ids[start_idx:end_idx, :].T))
        minibatch_input.append(x)

        # Create output tensor (labels)
        y = nntile.tensor.Tensor_int64(x_traits, x_distr)
        y.from_array(np.asfortranarray(train_labels[start_idx:end_idx, :].T))
        minibatch_output.append(y)

    batch_input.append(minibatch_input)
    batch_output.append(minibatch_output)
time1 = time.time() - time0
print("From PyTorch loader to NNTile batches in {} seconds".format(time1))

# Set up learning rate and optimizer for training
if args.optimizer == "adam":
    optimizer = nntile.optimizer.Adam(t5_model.get_parameters(), args.lr)
elif args.optimizer == "adamw":
    optimizer = nntile.optimizer.AdamW(t5_model.get_parameters(), args.lr)
elif args.optimizer == "sgd":
    optimizer = nntile.optimizer.SGD(t5_model.get_parameters(), args.lr)

# Define Cross Entropy loss function for classification
<<<<<<< HEAD
loss = nntile.loss.CrossEntropy.generate_simple(
    t5_model.activations[-1], scale=1.0 / (args.batch_size * args.seq_len)
=======
loss, next_tag = nntile.loss.CrossEntropy.generate_simple(
    t5_model.activations[-1], next_tag, scale=1.0 / (args.batch_size)
>>>>>>> e438939f
)

# Set up training pipeline
pipeline = nntile.pipeline.Pipeline(
    batch_input, batch_output, t5_model, optimizer, loss, args.nepochs
)

# Print pipeline memory info
pipeline.print_meminfo()

# Start training
time0 = time.time()
nntile.starpu.profiling_enable()
pipeline.train_async()
nntile.starpu.wait_for_all()
nntile.starpu.profiling_disable()
time1 = time.time() - time0
print("NNTile training time: {} seconds".format(time1))
print(
    "NNTile training throughput samples/sec: {}".format(
        args.nepochs * num_train_batches * args.batch_size / time1
    )
)

# Calculate and report performance metrics
nflops_fwd_minibatch = t5_model.get_flops_forward()
nflops_bwd_minibatch = t5_model.get_flops_backward()
nflops_minibatch = nflops_fwd_minibatch + nflops_bwd_minibatch
print(
    "NNTile performance (model flops): {} Tflops/s".format(
        nflops_minibatch
        * args.nepochs
        * num_train_batches
        * num_minibatch
        / time1
        * 1e-12
    )
)

# Report final loss
loss_np = np.zeros((1), dtype=np.float32)
loss.val.to_array(loss_np)
print("NNTile loss on the last batch: {}".format(loss_np[0]))

# Convert back to PyTorch and save checkpoint
model_torch = t5_model.to_torch()
torch.save(
    {
        "model_state_dict": model_torch.state_dict(),
    },
    args.save_checkpoint_path,
)
del model_torch

nntile.starpu.wait_for_all()

# Clean up resources
loss.unregister()
optimizer.unregister()
for batch in batch_input + batch_output:
    for x in batch:
        x.unregister()
t5_model.unregister()<|MERGE_RESOLUTION|>--- conflicted
+++ resolved
@@ -173,33 +173,16 @@
     [args.seq_len, args.minibatch_size], [args.seq_len_tile, args.minibatch_size_tile]
 )
 x_distr = [0] * x_traits.grid.nelems
-<<<<<<< HEAD
 x = nntile.tensor.Tensor_int64(x_traits, x_distr)
-x_grad = nntile.tensor.Tensor_int64(x_traits, x_distr)
-=======
-x = nntile.tensor.Tensor_int64(x_traits, x_distr, next_tag)
-next_tag = x.next_tag
->>>>>>> e438939f
 
 # Create dummy array with input tokens for initialization
 x_np = np.ones((args.seq_len, args.minibatch_size), dtype=np.int64, order="F")
 x.from_array(x_np)
 x_tm = TensorMoments(x, None, False)
 
-<<<<<<< HEAD
-x_decoder = nntile.tensor.Tensor_int64(x_traits, x_distr)
-x_decoder_grad = nntile.tensor.Tensor_int64(x_traits, x_distr)
-
-# x_tm_decoder = TensorMoments(x_decoder, None, False)
-
 # Convert PyTorch model to NNTile
-t5_model = T5ForSequenceClassification.from_torch(
+t5_model = T5ForConditionalGeneration.from_torch(
     model_torch, x_tm, x_tm, t5_config_nntile
-=======
-# Convert PyTorch model to NNTile
-t5_model, next_tag = T5ForConditionalGeneration.from_torch(
-    model_torch, x_tm, x_tm, t5_config_nntile, next_tag
->>>>>>> e438939f
 )
 time1 = time.time() - time0
 print("Converting PyTorch model to NNTile", "requires {} seconds".format(time1))
@@ -283,13 +266,8 @@
     optimizer = nntile.optimizer.SGD(t5_model.get_parameters(), args.lr)
 
 # Define Cross Entropy loss function for classification
-<<<<<<< HEAD
 loss = nntile.loss.CrossEntropy.generate_simple(
-    t5_model.activations[-1], scale=1.0 / (args.batch_size * args.seq_len)
-=======
-loss, next_tag = nntile.loss.CrossEntropy.generate_simple(
-    t5_model.activations[-1], next_tag, scale=1.0 / (args.batch_size)
->>>>>>> e438939f
+    t5_model.activations[-1], scale=1.0 / (args.batch_size)
 )
 
 # Set up training pipeline
