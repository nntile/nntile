--- conflicted
+++ resolved
@@ -47,11 +47,11 @@
 def generate_input(params: BatchNormTestParams, rng):
     input_np = rng.random(params.shape).astype(params.dtype)
     output_grad_np = rng.random(params.shape).astype(params.dtype)
-    weights_np = rng.random(params.shape[2:3]).astype(params.dtype)
-    bias_np = rng.random(params.shape[2:3]).astype(params.dtype)
+    weights_np = rng.random(params.shape[1:2]).astype(params.dtype)
+    bias_np = rng.random(params.shape[1:2]).astype(params.dtype)
 
-    input_torch = torch.tensor(input_np.T, requires_grad=True)
-    output_grad_torch = torch.tensor(output_grad_np.T, requires_grad=False)
+    input_torch = torch.tensor(input_np, requires_grad=True)
+    output_grad_torch = torch.tensor(output_grad_np, requires_grad=False)
     weights_torch = torch.tensor(weights_np)
     bias_torch = torch.tensor(bias_np)
 
@@ -100,7 +100,7 @@
 
         # torch forward
         bn_torch = nn.BatchNorm2d(
-            params.shape[2], dtype=input_torch.dtype, affine=False
+            params.shape[1], dtype=input_torch.dtype, affine=False
         )
         bn_torch.weight = torch.nn.Parameter(weights_torch)
         bn_torch.bias = torch.nn.Parameter(bias_torch)
@@ -118,9 +118,8 @@
         # test forward
         np.testing.assert_allclose(
             nntile.tensor.to_numpy(nntile_layer.y.value),
-            out_torch.detach().numpy().T,
-            atol=5e-5,
-            rtol=1e-6,
+            out_torch.detach().numpy(),
+            atol=params.atol,
             err_msg=f"Error in forward for params: {params}",
         )
 
@@ -133,7 +132,7 @@
 
         # torch forward/backward
         bn_torch = nn.BatchNorm2d(
-            params.shape[2], dtype=input_torch.dtype, affine=False
+            params.shape[1], dtype=input_torch.dtype, affine=False
         )
         bn_torch.weight = torch.nn.Parameter(weights_torch)
         bn_torch.bias = torch.nn.Parameter(bias_torch)
@@ -156,13 +155,7 @@
         np.testing.assert_allclose(
             nntile.tensor.to_numpy(nntile_layer.bias.grad),
             bn_torch.bias.grad.numpy(),
-<<<<<<< HEAD
-            atol=5e-5,
-            rtol=1e-6,
-            err_msg=f"Error in backward d(batch_norm)/d(bias) for params: {params}",
-=======
             atol=params.atol,
->>>>>>> 5a79f7d2
         )
 
         # test d(batch_norm)/d(weight)
@@ -170,25 +163,12 @@
         np.testing.assert_allclose(
             nntile.tensor.to_numpy(nntile_layer.weight.grad),
             bn_torch.weight.grad.numpy(),
-<<<<<<< HEAD
-            atol=5e-5,  # for some reasons not good match. Maybe different order of operations
-            rtol=1e-6,
-            err_msg=f"Error in backward test d(batch_norm)/d(weight) for params: {params}",
-=======
             atol=5e-5,
->>>>>>> 5a79f7d2
         )
 
         # test d(batch_norm)/d(input)
         np.testing.assert_allclose(
             nntile.tensor.to_numpy(nntile_layer.x.grad),
-<<<<<<< HEAD
-            input_torch.grad.numpy().T,
-            atol=5e-5,
-            rtol=1e-6,
-            err_msg=f"Error in backward d(batch_norm)/d(input) for params: {params}",
-=======
             input_torch.grad.numpy(),
             atol=params.atol,
->>>>>>> 5a79f7d2
         )