--- conflicted
+++ resolved
@@ -11,7 +11,6 @@
 #
 # @version 1.0.0
 
-<<<<<<< HEAD
 import pytest
 
 # All necesary imports
@@ -27,32 +26,13 @@
 from nntile.functions import copy_async
 
 
-# Define list of tested types
-dtypes = [np.float32, np.float64]
-=======
-import numpy as np
-import pytest
-import torch
-from torch.nn import MultiheadAttention
-
-import nntile
-from nntile.layer import Attention
-
-config = nntile.starpu.Config(1, 0, 0)
-nntile.starpu.init()
->>>>>>> 166765ed
-
 # Define mapping between numpy and nntile types
 Tensor = {np.float32: nntile.tensor.Tensor_fp32,
         np.float64: nntile.tensor.Tensor_fp64}
 
 
 @pytest.mark.parametrize('dtype', [np.float32, np.float64])
-<<<<<<< HEAD
 def test_attention(starpu_simple, dtype: np.dtype):
-=======
-def test_attention(dtype: np.dtype):
->>>>>>> 166765ed
     n_emb = 128
     n_emb_k = 112
     n_emb_v = 96
@@ -259,7 +239,6 @@
     X_Q.unregister()
     X_K.unregister()
     X_V.unregister()
-<<<<<<< HEAD
     layer.unregister()
 
 @pytest.mark.parametrize('n_head,n_head_tile', [(1,1)])
@@ -363,7 +342,4 @@
         outs_stat_np,
         outs_dyn_np,
         err_msg=f"test_kvcache: Dynamic does not match static",
-    )
-=======
-    layer.unregister()
->>>>>>> 166765ed
+    )