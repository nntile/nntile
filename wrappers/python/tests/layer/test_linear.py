# @copyright (c) 2022-2023 Skolkovo Institute of Science and Technology
#                           (Skoltech). All rights reserved.
#
# NNTile is software framework for fast training of big neural networks on
# distributed-memory heterogeneous systems based on StarPU runtime system.
#
# @file wrappers/python/tests/layer/test_linear.py
# Test for nntile.layer.linear
#
# @version 1.0.0
# @author Aleksandr Mikhalev
# @author Aleksandr Katrutsa
# @date 2023-07-03

# All necesary imports
import nntile
import numpy as np
import torch
import torch.nn as nn

# Set up StarPU configuration and init it
config = nntile.starpu.Config(1, 0, 0)
# Init all NNTile-StarPU codelets
nntile.starpu.init()
# Define list of tested types
dtypes = [np.float32, np.float64]
# Define mapping between numpy and nntile types
Tensor = {np.float32: nntile.tensor.Tensor_fp32,
        np.float64: nntile.tensor.Tensor_fp64}
# Get multiprecision activation layer
Linear = nntile.layer.Linear

# Helper function returns bool value true if test passes
def helper_l(dtype: np.dtype):
    # Describe single-tile tensor, located at node 0
    A_shape = [4, 5, 6]
    ndim = len(A_shape)
    A_traits = nntile.tensor.TensorTraits(A_shape, A_shape)
    mpi_distr = [0]
    next_tag = 0
    # Tensor objects
    A = Tensor[dtype](A_traits, mpi_distr, next_tag)
    next_tag = A.next_tag
    A_grad = Tensor[dtype](A_traits, mpi_distr, next_tag)
    next_tag = A_grad.next_tag
    # Set initial values of tensors
    rand_A = np.random.randn(*A_shape)
    np_A = np.array(rand_A, dtype=dtype, order='F')
    A_moments = nntile.tensor.TensorMoments(A, A_grad, True)
    # Define linear layer
    layer, next_tag = Linear.generate_simple(A_moments, 'L',
            nntile.tensor.notrans, 2, [7, 8], [7, 8], next_tag, False)
    rand_W = np.random.randn(*layer.w.value.shape)
    np_W = np.array(rand_W, dtype=dtype, order='F')
    layer.w.value.from_array(np_W)
    nntile.tensor.clear_async(layer.w.grad)
    # Check result of forward pass layer.y.value
    A.from_array(np_A)
    nntile.tensor.clear_async(A_grad)
    layer.forward_async()
    np_Y = np.tensordot(np_A, np_W, 2)
    np_Y2 = np.zeros_like(np_Y, order='F')
    layer.y.value.to_array(np_Y2)
    if np.linalg.norm(np_Y-np_Y2)/np.linalg.norm(np_Y) > 1e-5:
        A_moments.unregister()
        layer.unregister()
        return False
    # Check results of backward pass layer.w.grad and layer.x.grad
    layer.y.grad.from_array(np_Y)
    layer.backward_async()
    np_Z = np.einsum("ijk,ilm->jklm", np_A, np_Y2)
    np_Z2 = np.zeros_like(np_Z, order='F')
    layer.w.grad.to_array(np_Z2)
    if np.linalg.norm(np_Z-np_Z2)/np.linalg.norm(np_Z) > 1e-5:
        A_moments.unregister()
        layer.unregister()
        return False
    np_Z3 = np.einsum("ijk,lmjk->ilm", np_Y2, np_W)
    np_Z4 = np.zeros_like(np_Z3, order='F')
    layer.x.grad.to_array(np_Z4)
    if np.linalg.norm(np_Z3-np_Z4)/np.linalg.norm(np_Z3) > 1e-5:
        A_moments.unregister()
        layer.unregister()
        return False
    A_moments.unregister()
    layer.unregister()
    return True

# Helper function returns bool value true if test passes
def helper_r(dtype: np.dtype):
    # Describe single-tile tensor, located at node 0
    A_shape = [4, 5, 6]
    ndim = len(A_shape)
    A_traits = nntile.tensor.TensorTraits(A_shape, A_shape)
    mpi_distr = [0]
    next_tag = 0
    # Tensor objects
    A = Tensor[dtype](A_traits, mpi_distr, next_tag)
    next_tag = A.next_tag
    A_grad = Tensor[dtype](A_traits, mpi_distr, next_tag)
    next_tag = A_grad.next_tag
    # Set initial values of tensors
    rand_A = np.random.randn(*A_shape)
    np_A = np.array(rand_A, dtype=dtype, order='F')
    A_moments = nntile.tensor.TensorMoments(A, A_grad, True)
    # Define linear layer
    layer, next_tag = Linear.generate_simple(A_moments, 'R',
            nntile.tensor.notrans, 2, [7, 8], [7, 8], next_tag, False)
    rand_W = np.random.randn(*layer.w.value.shape)
    np_W = np.array(rand_W, dtype=dtype, order='F')
    layer.w.value.from_array(np_W)
    nntile.tensor.clear_async(layer.w.grad)
    # Check result of forward pass layer.y.value
    A.from_array(np_A)
    nntile.tensor.clear_async(A_grad)
    layer.forward_async()
    np_Y = np.tensordot(np_W, np_A, 2)
    np_Y2 = np.zeros_like(np_Y, order='F')
    layer.y.value.to_array(np_Y2)
    if np.linalg.norm(np_Y-np_Y2)/np.linalg.norm(np_Y) > 1e-5:
        A_moments.unregister()
        layer.unregister()
        return False
    # Check results of backward pass layer.w.grad and layer.x.grad
    layer.y.grad.from_array(np_Y)
    layer.backward_async()
    np_Z = np.einsum("ijk,lmk->ijlm", np_Y2, np_A)
    np_Z2 = np.zeros_like(np_Z, order='F')
    layer.w.grad.to_array(np_Z2)
    if np.linalg.norm(np_Z-np_Z2)/np.linalg.norm(np_Z) > 1e-5:
        A_moments.unregister()
        layer.unregister()
        return False
    np_Z3 = np.einsum("ijkl,ijm->klm", np_W, np_Y2)
    np_Z4 = np.zeros_like(np_Z3, order='F')
    layer.x.grad.to_array(np_Z4)
    if np.linalg.norm(np_Z3-np_Z4)/np.linalg.norm(np_Z3) > 1e-5:
        A_moments.unregister()
        layer.unregister()
        return False
    A_moments.unregister()
    layer.unregister()
    return True

<<<<<<< HEAD
# Helper function returns bool value true if test passes
def helper_l_fp32_fast_fp16():
    dtype = np.float32
    # Describe single-tile tensor, located at node 0
    A_shape = [4, 5, 6]
    ndim = len(A_shape)
    A_traits = nntile.tensor.TensorTraits(A_shape, A_shape)
    mpi_distr = [0]
    next_tag = 0
    # Tensor objects
    A = Tensor[dtype](A_traits, mpi_distr, next_tag)
    next_tag = A.next_tag
    A_grad = Tensor[dtype](A_traits, mpi_distr, next_tag)
    next_tag = A_grad.next_tag
    # Set initial values of tensors
    rand_A = np.random.randn(*A_shape)
    np_A = np.array(rand_A, dtype=dtype, order='F')
    A_moments = nntile.tensor.TensorMoments(A, A_grad, True)
    # Define linear layer
    layer, next_tag = Linear.generate_simple_mpiroot(A_moments, 'L',
            nntile.tensor.notrans, 2, [7, 8], [7, 8], next_tag, True)
    rand_W = np.random.randn(*layer.w.value.shape)
    np_W = np.array(rand_W, dtype=dtype, order='F')
    layer.w.value.from_array(np_W)
    # Check result of forward pass layer.y.value
    A.from_array(np_A)
    layer.forward_async()
    np_Y = np.tensordot(np_A, np_W, 2)
    np_Y2 = np.zeros_like(np_Y, order='F')
    layer.y.value.to_array(np_Y2)
    if np.linalg.norm(np_Y-np_Y2)/np.linalg.norm(np_Y) > 1e-5:
        A_moments.unregister()
        layer.unregister()
        return False
    # Check results of backward pass layer.w.grad and layer.x.grad
    layer.y.grad.from_array(np_Y)
    layer.backward_async()
    np_Z = np.einsum("ijk,ilm->jklm", np_A, np_Y2)
    np_Z2 = np.zeros_like(np_Z, order='F')
    layer.w.grad.to_array(np_Z2)
    if np.linalg.norm(np_Z-np_Z2)/np.linalg.norm(np_Z) > 1e-5:
        A_moments.unregister()
        layer.unregister()
        return False
    np_Z3 = np.einsum("ijk,lmjk->ilm", np_Y2, np_W)
    np_Z4 = np.zeros_like(np_Z3, order='F')
    layer.x.grad.to_array(np_Z4)
    if np.linalg.norm(np_Z3-np_Z4)/np.linalg.norm(np_Z3) > 1e-5:
        A_moments.unregister()
        layer.unregister()
        return False
    A_moments.unregister()
    layer.unregister()
    return True

=======
def helper_torch_l(x_shape, w_shape, b_shape, n_contracted_dim):
    '''
    y = x @ w + b
    different shapes of b mean the axis of bias addition
    '''
    w_torch = torch.randn(w_shape, requires_grad=True)
    b_torch = torch.randn(b_shape, requires_grad=True)
    x_torch = torch.randn(x_shape, requires_grad=True)
    
    y_torch = torch.tensordot(x_torch, w_torch, n_contracted_dim) \
            + b_torch.view(1, *b_torch.shape)
    loss_torch = y_torch.sum()
    loss_torch.backward()

    A_traits = nntile.tensor.TensorTraits(x_torch.shape, x_torch.shape)
    mpi_distr = [0]
    next_tag = 0
    # Tensor objects
    A = Tensor[np.float32](A_traits, mpi_distr, next_tag)
    next_tag = A.next_tag
    A_grad = Tensor[np.float32](A_traits, mpi_distr, next_tag)
    next_tag = A_grad.next_tag
    A_moments = nntile.tensor.TensorMoments(A, A_grad, True)
    layer, next_tag = Linear.generate_simple(A_moments, 'L', \
            nntile.tensor.notrans, n_contracted_dim, \
            [*w_shape[n_contracted_dim:]], \
            [*w_shape[n_contracted_dim:]], next_tag, True)
    
    np_W = np.array(w_torch.detach().numpy(), dtype=np.float32, order='F')
    layer.w.value.from_array(np_W)
    np_b = np.array(b_torch.detach().numpy(), dtype=np.float32, order='F')
    layer.b.value.from_array(np_b)
    nntile.tensor.clear_async(layer.w.grad)
    nntile.tensor.clear_async(layer.b.grad)
    # Check result of forward pass layer.y.value
    np_A = np.array(x_torch.detach().numpy(), dtype=np.float32, order='F')
    A.from_array(np_A)
    nntile.tensor.clear_async(A_grad)
    layer.forward_async()
    layer.y.grad.from_array(np.array(np.ones(y_torch.shape), order="F", \
            dtype=np.float32))
    layer.backward_async()

    nntile_res = np.zeros(y_torch.shape, dtype=np.float32, order="F")
    layer.y.value.to_array(nntile_res)
    output_rel_error = np.linalg.norm(nntile_res - y_torch.detach().numpy()) \
            / np.linalg.norm(y_torch.detach().numpy())
    if output_rel_error > 1e-5:
        print("Output rel error = {}".format(output_rel_error))
        A_moments.unregister()
        layer.unregister()
        return False
    
    nntile_w_grad = np.zeros(w_torch.shape, dtype=np.float32, order="F")
    layer.w.grad.to_array(nntile_w_grad)
    w_grad_rel_error = np.linalg.norm(nntile_w_grad - \
            w_torch.grad.detach().numpy()) \
            / np.linalg.norm(w_torch.grad.detach().numpy())
    if w_grad_rel_error > 1e-5:
        print("W grad rel error = {}".format(w_grad_rel_error))
        A_moments.unregister()
        layer.unregister()
        return False

    nntile_b_grad = np.zeros(b_torch.shape, dtype=np.float32, order="F")
    layer.b.grad.to_array(nntile_b_grad)

    b_grad_rel_error = np.linalg.norm(nntile_b_grad - \
            b_torch.grad.detach().numpy()) \
            / np.linalg.norm(b_torch.grad.detach().numpy())
    if b_grad_rel_error > 1e-5:
        print("b grad rel error = {}".format(b_grad_rel_error))
        A_moments.unregister()
        layer.unregister()
        return False
    
    nntile_x_grad = np.zeros(x_torch.shape, dtype=np.float32, order="F")
    A_moments.grad.to_array(nntile_x_grad)
    x_grad_rel_error = np.linalg.norm(nntile_x_grad - \
            x_torch.grad.detach().numpy()) \
            / np.linalg.norm(x_torch.grad.detach().numpy())
    if x_grad_rel_error > 1e-5:
        print("x grad rel error = {}".format(x_grad_rel_error))
        A_moments.unregister()
        layer.unregister()
        return False

    A_moments.unregister()
    layer.unregister()

    return True

def helper_torch_r(x_shape, w_shape, b_shape, n_contracted_dim):
    '''
    y = w @ x + b
    different shapes of b mean the axis of bias addition
    '''
    w_torch = torch.randn(w_shape, requires_grad=True)
    b_torch = torch.randn(b_shape, requires_grad=True)
    x_torch = torch.randn(x_shape, requires_grad=True)

    y_torch = torch.tensordot(w_torch, x_torch, n_contracted_dim)
    if len(y_torch.shape) - len(b_torch.shape) == 1:
        y_torch += b_torch.view(*b_torch.shape, 1)
    elif len(y_torch.shape) - len(b_torch.shape) == 2:
        y_torch += b_torch.view(*b_torch.shape, 1, 1)
    loss_torch = y_torch.sum()
    loss_torch.backward()
    
    A_traits = nntile.tensor.TensorTraits(x_torch.shape, x_torch.shape)
    mpi_distr = [0]
    next_tag = 0
    # Tensor objects
    A = Tensor[np.float32](A_traits, mpi_distr, next_tag)
    next_tag = A.next_tag
    A_grad = Tensor[np.float32](A_traits, mpi_distr, next_tag)
    next_tag = A_grad.next_tag
    A_moments = nntile.tensor.TensorMoments(A, A_grad, True)
    # Define linear layer
    layer, next_tag = Linear.generate_simple(A_moments, 'R', \
            nntile.tensor.notrans, n_contracted_dim, \
            [*w_shape[:-n_contracted_dim]], \
            [*w_shape[:-n_contracted_dim]], next_tag, True)
    
    np_W = np.array(w_torch.detach().numpy(), dtype=np.float32, order='F')
    layer.w.value.from_array(np_W)
    np_b = np.array(b_torch.detach().numpy(), dtype=np.float32, order='F')
    layer.b.value.from_array(np_b)
    nntile.tensor.clear_async(layer.w.grad)
    nntile.tensor.clear_async(layer.b.grad)
    # Check result of forward pass layer.y.value
    np_A = np.array(x_torch.detach().numpy(), dtype=np.float32, order='F')
    A.from_array(np_A)
    nntile.tensor.clear_async(A_grad)
    layer.forward_async()
    layer.y.grad.from_array(np.array(np.ones(y_torch.shape), order="F", \
            dtype=np.float32))
    layer.backward_async()

    nntile_res = np.zeros(y_torch.shape, dtype=np.float32, order="F")
    layer.y.value.to_array(nntile_res)
    output_rel_error = np.linalg.norm(nntile_res - y_torch.detach().numpy()) \
            / np.linalg.norm(y_torch.detach().numpy())
    if output_rel_error > 1e-5:
        print("Output rel error = {}".format(output_rel_error))
        A_moments.unregister()
        layer.unregister()
        return False
    
    nntile_w_grad = np.zeros(w_torch.shape, dtype=np.float32, order="F")
    layer.w.grad.to_array(nntile_w_grad)
    w_grad_rel_error = np.linalg.norm(nntile_w_grad - \
            w_torch.grad.detach().numpy()) \
            / np.linalg.norm(w_torch.grad.detach().numpy())
    if w_grad_rel_error > 1e-5:
        print("W grad rel error = {}".format(w_grad_rel_error))
        A_moments.unregister()
        layer.unregister()
        return False

    nntile_b_grad = np.zeros(b_torch.shape, dtype=np.float32, order="F")
    layer.b.grad.to_array(nntile_b_grad)

    b_grad_rel_error = np.linalg.norm(nntile_b_grad - \
            b_torch.grad.detach().numpy()) \
            / np.linalg.norm(b_torch.grad.detach().numpy())
    if b_grad_rel_error > 1e-5:
        print("b grad rel error = {}".format(b_grad_rel_error))
        A_moments.unregister()
        layer.unregister()
        return False
    
    nntile_x_grad = np.zeros(x_torch.shape, dtype=np.float32, order="F")
    A_moments.grad.to_array(nntile_x_grad)
    x_grad_rel_error = np.linalg.norm(nntile_x_grad - \
            x_torch.grad.detach().numpy()) \
            / np.linalg.norm(x_torch.grad.detach().numpy())
    if x_grad_rel_error > 1e-5:
        print("x grad rel error = {}".format(x_grad_rel_error))
        A_moments.unregister()
        layer.unregister()
        return False

    A_moments.unregister()
    layer.unregister()

    return True


def helper_torch_linear(x_shape, w_shape):
    linear_layer = nn.Linear(*w_shape)
    x_torch = torch.randn(x_shape, requires_grad=True)
    torch_output = linear_layer(x_torch)
    loss = torch.sum(torch_output)
    loss.backward()

    A_traits = nntile.tensor.TensorTraits(x_torch.shape, x_torch.shape)
    mpi_distr = [0]
    next_tag = 0
    # Tensor objects
    A = Tensor[np.float32](A_traits, mpi_distr, next_tag)
    next_tag = A.next_tag
    A_grad = Tensor[np.float32](A_traits, mpi_distr, next_tag)
    next_tag = A_grad.next_tag
    A_moments = nntile.tensor.TensorMoments(A, A_grad, True)
    # Define linear layer
    layer, next_tag = Linear.generate_simple(A_moments, 'L', \
            nntile.tensor.notrans, 1, [w_shape[1]], [w_shape[1]], next_tag, \
            True)
    
    np_W = np.array(linear_layer.weight.detach().numpy(), dtype=np.float32, \
            order='F')
    layer.w.value.from_array(np_W.T)
    np_b = np.array(linear_layer.bias.detach().numpy(), dtype=np.float32, \
            order='F')
    layer.b.value.from_array(np_b)
    nntile.tensor.clear_async(layer.w.grad)
    nntile.tensor.clear_async(layer.b.grad)
    # Check result of forward pass layer.y.value
    np_A = np.array(x_torch.detach().numpy(), dtype=np.float32, order='F')
    A.from_array(np_A)
    nntile.tensor.clear_async(A_grad)
    layer.forward_async()
    layer.y.grad.from_array(np.array(np.ones(torch_output.shape), order="F", \
            dtype=np.float32))
    layer.backward_async()

    nntile_res = np.zeros(torch_output.shape, dtype=np.float32, order="F")
    layer.y.value.to_array(nntile_res)
    output_rel_error = np.linalg.norm(nntile_res - \
            torch_output.detach().numpy()) \
            / np.linalg.norm(torch_output.detach().numpy())
    if output_rel_error > 1e-5:
        print("Output rel error = {}".format(output_rel_error))
        A_moments.unregister()
        layer.unregister()
        return False
    
    nntile_w_grad = np.zeros(linear_layer.weight.T.shape, dtype=np.float32, \
            order="F")
    layer.w.grad.to_array(nntile_w_grad)
    w_grad_rel_error = np.linalg.norm(nntile_w_grad.T - \
            linear_layer.weight.grad.detach().numpy()) \
            / np.linalg.norm(linear_layer.weight.grad.detach().numpy())
    if w_grad_rel_error > 1e-5:
        print("W grad rel error = {}".format(w_grad_rel_error))
        A_moments.unregister()
        layer.unregister()
        return False

    nntile_b_grad = np.zeros(linear_layer.bias.shape, dtype=np.float32, \
            order="F")
    layer.b.grad.to_array(nntile_b_grad)
    b_grad_rel_error = np.linalg.norm(nntile_b_grad - \
            linear_layer.bias.grad.detach().numpy()) \
            / np.linalg.norm(linear_layer.bias.grad.detach().numpy())
    if b_grad_rel_error > 1e-5:
        print("b grad rel error = {}".format(b_grad_rel_error))
        A_moments.unregister()
        layer.unregister()
        return False
    
    nntile_x_grad = np.zeros(x_torch.shape, dtype=np.float32, order="F")
    A_moments.grad.to_array(nntile_x_grad)
    x_grad_rel_error = np.linalg.norm(nntile_x_grad - \
            x_torch.grad.detach().numpy()) \
            / np.linalg.norm(x_torch.grad.detach().numpy())
    if x_grad_rel_error > 1e-5:
        print("x grad rel error = {}".format(x_grad_rel_error))
        A_moments.unregister()
        layer.unregister()
        return False

    A_moments.unregister()
    layer.unregister()

    return True


>>>>>>> ad111b6b
# Test runner for different precisions
def test():
    for dtype in dtypes:
        assert helper_l(dtype)
        assert helper_r(dtype)
    assert helper_l_fp32_fast_fp16()

# Repeat tests
def test_repeat():
    for dtype in dtypes:
        assert helper_l(dtype)
        assert helper_r(dtype)
<<<<<<< HEAD
    assert helper_l_fp32_fast_fp16()
=======
    assert helper_torch_l(x_shape=[20, 10],
                          w_shape=[10, 5], b_shape=[5],
                          n_contracted_dim=1)
    # Support for multi-dim bias will be added later
    #assert helper_torch_l(x_shape=[20, 10], 
    #                      w_shape=[10, 5, 7], b_shape=[5, 7],
    #                      n_contracted_dim=1)
    assert helper_torch_l(x_shape=[20, 10, 5],
                          w_shape=[10, 5, 7], b_shape=[7],
                          n_contracted_dim=2)
    assert helper_torch_l(x_shape=[20, 10, 5],
                          w_shape=[5, 7], b_shape=[7],
                          n_contracted_dim=1)
    
    assert helper_torch_r(x_shape=[5, 3], w_shape=[10, 5], 
                          b_shape=[10], n_contracted_dim=1)
    # Support for multi-dim bias will be added later
    #assert helper_torch_r(x_shape=[7, 2], w_shape=[10, 5, 7], 
    #                      b_shape=[10, 5], n_contracted_dim=1)
    assert helper_torch_r(x_shape=[5, 7, 2], w_shape=[10, 5, 7], 
                          b_shape=[10], n_contracted_dim=2)
    assert helper_torch_r(x_shape=[7, 3, 10],
                          w_shape=[5, 7], b_shape=[5],
                          n_contracted_dim=1)


    assert helper_torch_linear(x_shape=[64, 100], w_shape=[100, 10])
    assert helper_torch_linear(x_shape=[64, 128, 100], w_shape=[100, 20])
>>>>>>> ad111b6b

if __name__ == "__main__":
    test()
    test_repeat()<|MERGE_RESOLUTION|>--- conflicted
+++ resolved
@@ -142,7 +142,6 @@
     layer.unregister()
     return True
 
-<<<<<<< HEAD
 # Helper function returns bool value true if test passes
 def helper_l_fp32_fast_fp16():
     dtype = np.float32
@@ -198,7 +197,6 @@
     layer.unregister()
     return True
 
-=======
 def helper_torch_l(x_shape, w_shape, b_shape, n_contracted_dim):
     '''
     y = x @ w + b
@@ -478,7 +476,6 @@
     return True
 
 
->>>>>>> ad111b6b
 # Test runner for different precisions
 def test():
     for dtype in dtypes:
@@ -491,9 +488,7 @@
     for dtype in dtypes:
         assert helper_l(dtype)
         assert helper_r(dtype)
-<<<<<<< HEAD
     assert helper_l_fp32_fast_fp16()
-=======
     assert helper_torch_l(x_shape=[20, 10],
                           w_shape=[10, 5], b_shape=[5],
                           n_contracted_dim=1)
@@ -522,7 +517,6 @@
 
     assert helper_torch_linear(x_shape=[64, 100], w_shape=[100, 10])
     assert helper_torch_linear(x_shape=[64, 128, 100], w_shape=[100, 20])
->>>>>>> ad111b6b
 
 if __name__ == "__main__":
     test()
