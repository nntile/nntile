# @copyright (c) 2022-present Skolkovo Institute of Science and Technology
#                              (Skoltech), Russia. All rights reserved.
#                2023-present Artificial Intelligence Research Institute
#                              (AIRI), Russia. All rights reserved.
#
# NNTile is software framework for fast training of big neural networks on
# distributed-memory heterogeneous systems based on StarPU runtime system.
#
# @file wrappers/python/tests/layer/test_llama_attention.py
# Test for nntile.layer.LlamaAttention
# Each test is generated in float precision by Torch, then it is downcasted
# into NNTile type. So, implementation of double precision is NOT checked.
#
# @version 1.0.0

from dataclasses import dataclass

import numpy as np
import pytest
import torch
from transformers.models.llama.modeling_llama import (
    LlamaAttention as LlamaAttention_torch, LlamaConfig as LlamaConfig_torch)

import nntile
from nntile.tensor import TensorMoments, TensorTraits
from nntile.utils.constructors import to_numpy

# NNTile dtype via corresponding Tensor type
dtype2nntile = {
        'fp32': nntile.tensor.Tensor_fp32,
        'fp32_fast_tf32': nntile.tensor.Tensor_fp32_fast_tf32,
        'bf16': nntile.tensor.Tensor_bf16,
}

dtype2tol = {
        'fp32': {'rtol': 1e-6},
        'fp32_fast_tf32': {'rtol': 4e-4},
        'bf16': {'rtol': 1.6e-2},
}

nocuda = pytest.mark.skipif(not torch.cuda.is_available(), reason='no cuda')


def assert_close_by_frobnorm(a: np.ndarray, b: np.ndarray, rtol: float):
    np.testing.assert_array_less(
            np.linalg.norm(a - b),
            rtol * np.linalg.norm(a)
    )


@dataclass
class LlamaAttentionTestParams:
    n_emb: int
    n_emb_tile: int
    n_seq: int
    n_seq_tile: int
    n_batch: int
    n_batch_tile: int
    n_head: int
    n_head_tile: int
    n_head_kv: int
    layer_idx: int = 0
    theta = 2.0


single_tile = LlamaAttentionTestParams(
    n_emb=128,
    n_emb_tile=32,
    n_seq=64,
    n_seq_tile=16,
    n_batch=4,
    n_batch_tile=1,
    n_head=16,
    n_head_tile=8,
    n_head_kv=4,
)

multiple_tiles = LlamaAttentionTestParams(
    n_emb=128,
    n_emb_tile=128,
    n_seq=64,
    n_seq_tile=64,
    n_batch=3,
    n_batch_tile=3,
    n_head=8,
    n_head_tile=4,
    n_head_kv=4,
)


def generate_inputs(dtype: str, params: LlamaAttentionTestParams, bias: bool):
    rng = np.random.default_rng(42)
    torch_layer_config = LlamaConfig_torch(
        hidden_size=params.n_emb,
        num_attention_heads=params.n_head,
        num_key_value_heads=params.n_head_kv,
        attention_bias=bias,
        use_cache=False,
        attention_dropout=0.0,
        rope_theta=params.theta
    )
    torch_layer = LlamaAttention_torch(
        torch_layer_config, layer_idx=params.layer_idx
    )
    x_shape = [params.n_emb, params.n_seq, params.n_batch]
    x_basetile = [params.n_emb_tile, params.n_seq_tile, params.n_batch_tile]
    x_traits = TensorTraits(x_shape, x_basetile)
    x_distr = [0] * x_traits.grid.nelems
    x_type = dtype2nntile[dtype]
    x_value = x_type(x_traits, x_distr, 0)
    x_grad = x_type(x_traits, x_distr, 0)
    X = TensorMoments(x_value, x_grad, grad_required=True)
    x_random = rng.standard_normal(x_shape)
    x_nntile = np.array(x_random, dtype=np.float32, order="F")
    x_value.from_array(x_nntile)
    x_torch = torch.Tensor(x_nntile.T)

    pos_ids = np.random.randint(
            params.n_seq,
            size=(params.n_batch, params.n_seq),
            dtype=np.int64
    )
    pos_ids_torch = torch.tensor(pos_ids, dtype=torch.long)

    nntile_layer = nntile.layer.LlamaAttention.from_torch(
        torch_layer, X, params.n_head_tile, pos_ids, params.theta
    )
    y_grad_random = rng.standard_normal(x_shape)
    y_grad_nntile = np.array(y_grad_random, dtype=np.float32, order="F")
    nntile_layer.y.grad.from_array(y_grad_nntile)
    y_grad_torch = torch.Tensor(y_grad_nntile.T)
    return torch_layer, nntile_layer, x_torch, pos_ids_torch, y_grad_torch


@pytest.mark.parametrize('bias', [False, True])
@pytest.mark.parametrize('params', [
    pytest.param(single_tile, id='single_tile'),
    pytest.param(multiple_tiles, id='multiple_tiles'),
])
@pytest.mark.parametrize('dtype', [
    'fp32',
    pytest.param('fp32_fast_tf32', marks=nocuda),
    pytest.param('bf16', marks=nocuda),
])
class TestLlamaAttention:
<<<<<<< HEAD
    def test_from_torch_and_to_torch(
        self, starpu_simple, torch_rng, params: LlamaAttentionTestParams
    ):
        torch_layer, nntile_layer, _, _, _ = generate_inputs(params)
=======

    def test_torch_coersion(self, starpu_simple, torch_rng, dtype: str,
                            params: LlamaAttentionTestParams, bias: bool):
        torch_layer, nntile_layer, _, _ = generate_inputs(dtype, params, bias)
>>>>>>> 807c66a3
        torch_layer_other = nntile_layer.to_torch()
        nntile_layer.unregister()
        nntile_layer.x.unregister()
        nntile_layer.y.unregister()
        assert_close_by_frobnorm(
            torch_layer.q_proj.weight.detach().numpy(),
            torch_layer_other.q_proj.weight.detach().numpy(),
            **dtype2tol[dtype]
        )
        assert_close_by_frobnorm(
            torch_layer.k_proj.weight.detach().numpy(),
            torch_layer_other.k_proj.weight.detach().numpy(),
            **dtype2tol[dtype]
        )
        assert_close_by_frobnorm(
            torch_layer.v_proj.weight.detach().numpy(),
            torch_layer_other.v_proj.weight.detach().numpy(),
            **dtype2tol[dtype]
        )
        assert_close_by_frobnorm(
            torch_layer.o_proj.weight.detach().numpy(),
            torch_layer_other.o_proj.weight.detach().numpy(),
            **dtype2tol[dtype]
        )
        if bias:
            assert_close_by_frobnorm(
                torch_layer.q_proj.bias.detach().numpy(),
                torch_layer_other.q_proj.bias.detach().numpy(),
                **dtype2tol[dtype]
            )
            assert_close_by_frobnorm(
                torch_layer.k_proj.bias.detach().numpy(),
                torch_layer_other.k_proj.bias.detach().numpy(),
                **dtype2tol[dtype]
            )
            assert_close_by_frobnorm(
                torch_layer.v_proj.bias.detach().numpy(),
                torch_layer_other.v_proj.bias.detach().numpy(),
                **dtype2tol[dtype]
            )
            assert_close_by_frobnorm(
                torch_layer.o_proj.bias.detach().numpy(),
                torch_layer_other.o_proj.bias.detach().numpy(),
                **dtype2tol[dtype]
            )

<<<<<<< HEAD
    def test_forward(
        self, starpu_simple, torch_rng, params: LlamaAttentionTestParams
    ):
        torch_layer, nntile_layer, x, pos_ids, _ = generate_inputs(params)
=======
    def test_forward(self, starpu_simple, torch_rng, dtype: str,
                     params: LlamaAttentionTestParams, bias: bool):
        torch_layer, nntile_layer, x, _ = generate_inputs(dtype, params, bias)
        pos_ids = torch.zeros((params.n_batch, params.n_seq), dtype=torch.long)
>>>>>>> 807c66a3
        y, _, _ = torch_layer(x, position_ids=pos_ids)
        nntile_layer.forward_async()
        y_nntile = torch.Tensor(to_numpy(nntile_layer.y.value).T)
        nntile_layer.unregister()
        nntile_layer.x.unregister()
        nntile_layer.y.unregister()
        assert_close_by_frobnorm(
                y.detach().numpy(),
                y_nntile.detach().numpy(),
                **dtype2tol[dtype]
        )

<<<<<<< HEAD
    def test_forward_backward(
        self, starpu_simple, torch_rng, params: LlamaAttentionTestParams
    ):
        torch_layer, nntile_layer, x, pos_ids, y_grad = generate_inputs(params)
=======
    def test_forward_backward(self, starpu_simple, torch_rng, dtype: str,
                              params: LlamaAttentionTestParams, bias: bool):
        torch_layer, nntile_layer, x, y_grad = \
            generate_inputs(dtype, params, bias)
>>>>>>> 807c66a3
        torch_layer_other = nntile_layer.to_torch()
        y, _, _ = torch_layer(x, position_ids=pos_ids)
        nntile_layer.forward_async()
        y_nntile = torch.Tensor(to_numpy(nntile_layer.y.value).T)
        res = (y * y_grad).sum()
        res.backward()
        nntile_layer.backward_async()
        torch_layer_other = nntile_layer.to_torch_with_grads()
        nntile_layer.unregister()
        nntile_layer.x.unregister()
        nntile_layer.y.unregister()
        assert_close_by_frobnorm(
                y.detach().numpy(),
                y_nntile.detach().numpy(),
                **dtype2tol[dtype]
        )
        assert_close_by_frobnorm(
<<<<<<< HEAD
            torch_layer.q_proj.weight.grad.detach().numpy(),
            torch_layer_other.q_proj.weight.grad.detach().numpy(),
            **dtype2tol[params.dtype]
        )
        assert_close_by_frobnorm(
            torch_layer.k_proj.weight.grad.detach().numpy(),
            torch_layer_other.k_proj.weight.grad.detach().numpy(),
            **dtype2tol[params.dtype]
        )
        assert_close_by_frobnorm(
            torch_layer.v_proj.weight.grad.detach().numpy(),
            torch_layer_other.v_proj.weight.grad.detach().numpy(),
            **dtype2tol[params.dtype]
        )
        assert_close_by_frobnorm(
            torch_layer.o_proj.weight.grad.detach().numpy(),
            torch_layer_other.o_proj.weight.grad.detach().numpy(),
            **dtype2tol[params.dtype]
=======
            torch_layer.q_proj.weight.detach().numpy(),
            torch_layer_other.q_proj.weight.detach().numpy(),
            **dtype2tol[dtype]
        )
        assert_close_by_frobnorm(
            torch_layer.k_proj.weight.detach().numpy(),
            torch_layer_other.k_proj.weight.detach().numpy(),
            **dtype2tol[dtype]
        )
        assert_close_by_frobnorm(
            torch_layer.v_proj.weight.detach().numpy(),
            torch_layer_other.v_proj.weight.detach().numpy(),
            **dtype2tol[dtype]
        )
        assert_close_by_frobnorm(
            torch_layer.o_proj.weight.detach().numpy(),
            torch_layer_other.o_proj.weight.detach().numpy(),
            **dtype2tol[dtype]
>>>>>>> 807c66a3
        )
        if bias:
            assert_close_by_frobnorm(
<<<<<<< HEAD
                torch_layer.q_proj.bias.grad.detach().numpy(),
                torch_layer_other.q_proj.bias.grad.detach().numpy(),
                **dtype2tol[params.dtype]
            )
            assert_close_by_frobnorm(
                torch_layer.k_proj.bias.grad.detach().numpy(),
                torch_layer_other.k_proj.bias.grad.detach().numpy(),
                **dtype2tol[params.dtype]
            )
            assert_close_by_frobnorm(
                torch_layer.v_proj.bias.grad.detach().numpy(),
                torch_layer_other.v_proj.bias.grad.detach().numpy(),
                **dtype2tol[params.dtype]
            )
            assert_close_by_frobnorm(
                torch_layer.o_proj.bias.grad.detach().numpy(),
                torch_layer_other.o_proj.bias.grad.detach().numpy(),
                **dtype2tol[params.dtype]
=======
                torch_layer.q_proj.bias.detach().numpy(),
                torch_layer_other.q_proj.bias.detach().numpy(),
                **dtype2tol[dtype]
            )
            assert_close_by_frobnorm(
                torch_layer.k_proj.bias.detach().numpy(),
                torch_layer_other.k_proj.bias.detach().numpy(),
                **dtype2tol[dtype]
            )
            assert_close_by_frobnorm(
                torch_layer.v_proj.bias.detach().numpy(),
                torch_layer_other.v_proj.bias.detach().numpy(),
                **dtype2tol[dtype]
            )
            assert_close_by_frobnorm(
                torch_layer.o_proj.bias.detach().numpy(),
                torch_layer_other.o_proj.bias.detach().numpy(),
                **dtype2tol[dtype]
>>>>>>> 807c66a3
            )<|MERGE_RESOLUTION|>--- conflicted
+++ resolved
@@ -143,17 +143,10 @@
     pytest.param('bf16', marks=nocuda),
 ])
 class TestLlamaAttention:
-<<<<<<< HEAD
-    def test_from_torch_and_to_torch(
-        self, starpu_simple, torch_rng, params: LlamaAttentionTestParams
-    ):
-        torch_layer, nntile_layer, _, _, _ = generate_inputs(params)
-=======
 
     def test_torch_coersion(self, starpu_simple, torch_rng, dtype: str,
                             params: LlamaAttentionTestParams, bias: bool):
         torch_layer, nntile_layer, _, _ = generate_inputs(dtype, params, bias)
->>>>>>> 807c66a3
         torch_layer_other = nntile_layer.to_torch()
         nntile_layer.unregister()
         nntile_layer.x.unregister()
@@ -200,17 +193,10 @@
                 **dtype2tol[dtype]
             )
 
-<<<<<<< HEAD
-    def test_forward(
-        self, starpu_simple, torch_rng, params: LlamaAttentionTestParams
-    ):
-        torch_layer, nntile_layer, x, pos_ids, _ = generate_inputs(params)
-=======
     def test_forward(self, starpu_simple, torch_rng, dtype: str,
                      params: LlamaAttentionTestParams, bias: bool):
         torch_layer, nntile_layer, x, _ = generate_inputs(dtype, params, bias)
         pos_ids = torch.zeros((params.n_batch, params.n_seq), dtype=torch.long)
->>>>>>> 807c66a3
         y, _, _ = torch_layer(x, position_ids=pos_ids)
         nntile_layer.forward_async()
         y_nntile = torch.Tensor(to_numpy(nntile_layer.y.value).T)
@@ -223,17 +209,10 @@
                 **dtype2tol[dtype]
         )
 
-<<<<<<< HEAD
-    def test_forward_backward(
-        self, starpu_simple, torch_rng, params: LlamaAttentionTestParams
-    ):
-        torch_layer, nntile_layer, x, pos_ids, y_grad = generate_inputs(params)
-=======
     def test_forward_backward(self, starpu_simple, torch_rng, dtype: str,
                               params: LlamaAttentionTestParams, bias: bool):
         torch_layer, nntile_layer, x, y_grad = \
             generate_inputs(dtype, params, bias)
->>>>>>> 807c66a3
         torch_layer_other = nntile_layer.to_torch()
         y, _, _ = torch_layer(x, position_ids=pos_ids)
         nntile_layer.forward_async()
@@ -251,7 +230,6 @@
                 **dtype2tol[dtype]
         )
         assert_close_by_frobnorm(
-<<<<<<< HEAD
             torch_layer.q_proj.weight.grad.detach().numpy(),
             torch_layer_other.q_proj.weight.grad.detach().numpy(),
             **dtype2tol[params.dtype]
@@ -270,30 +248,9 @@
             torch_layer.o_proj.weight.grad.detach().numpy(),
             torch_layer_other.o_proj.weight.grad.detach().numpy(),
             **dtype2tol[params.dtype]
-=======
-            torch_layer.q_proj.weight.detach().numpy(),
-            torch_layer_other.q_proj.weight.detach().numpy(),
-            **dtype2tol[dtype]
-        )
-        assert_close_by_frobnorm(
-            torch_layer.k_proj.weight.detach().numpy(),
-            torch_layer_other.k_proj.weight.detach().numpy(),
-            **dtype2tol[dtype]
-        )
-        assert_close_by_frobnorm(
-            torch_layer.v_proj.weight.detach().numpy(),
-            torch_layer_other.v_proj.weight.detach().numpy(),
-            **dtype2tol[dtype]
-        )
-        assert_close_by_frobnorm(
-            torch_layer.o_proj.weight.detach().numpy(),
-            torch_layer_other.o_proj.weight.detach().numpy(),
-            **dtype2tol[dtype]
->>>>>>> 807c66a3
         )
         if bias:
             assert_close_by_frobnorm(
-<<<<<<< HEAD
                 torch_layer.q_proj.bias.grad.detach().numpy(),
                 torch_layer_other.q_proj.bias.grad.detach().numpy(),
                 **dtype2tol[params.dtype]
@@ -312,24 +269,4 @@
                 torch_layer.o_proj.bias.grad.detach().numpy(),
                 torch_layer_other.o_proj.bias.grad.detach().numpy(),
                 **dtype2tol[params.dtype]
-=======
-                torch_layer.q_proj.bias.detach().numpy(),
-                torch_layer_other.q_proj.bias.detach().numpy(),
-                **dtype2tol[dtype]
-            )
-            assert_close_by_frobnorm(
-                torch_layer.k_proj.bias.detach().numpy(),
-                torch_layer_other.k_proj.bias.detach().numpy(),
-                **dtype2tol[dtype]
-            )
-            assert_close_by_frobnorm(
-                torch_layer.v_proj.bias.detach().numpy(),
-                torch_layer_other.v_proj.bias.detach().numpy(),
-                **dtype2tol[dtype]
-            )
-            assert_close_by_frobnorm(
-                torch_layer.o_proj.bias.detach().numpy(),
-                torch_layer_other.o_proj.bias.detach().numpy(),
-                **dtype2tol[dtype]
->>>>>>> 807c66a3
             )