--- conflicted
+++ resolved
@@ -43,13 +43,8 @@
         total_batch_num = len(self.x)
         for i_epoch in range(self.n_epochs):
             # print("Epoch ", i_epoch)
-<<<<<<< HEAD
             num_batches = len(self.x)
             for i_batch, (x_batch, y_batch) in enumerate(zip(self.x, self.y)):
-=======
-            batch_counter = 0
-            for x_batch, y_batch in zip(self.x, self.y):
->>>>>>> 2ff89ee9
                 # Zero out gradients of all weights and activations
                 self.model.clear_parameters_grads()
                 clear_async(self.loss.val)
@@ -87,16 +82,11 @@
                 # Limit parallelism through value of loss
                 loss_np = np.zeros((1,), dtype=np.float32, order="F")
                 self.loss.get_val(loss_np)
-<<<<<<< HEAD
                 self.loss_hist.append(loss_np[0])
                 # print("Loss in {} epoch = {}".format(i_epoch, loss_np[0]))
                 print("Batch={}/{} Epoch={}/{} Loss={}".format( \
                         i_batch+1, num_batches, i_epoch+1, self.n_epochs, \
                         loss_np[0]), flush=True)
-=======
-                print("Epoch: {}, Batch {} out of {}, Last train loss: {}".format(i_epoch, batch_counter, total_batch_num, loss_np[0]))
-                batch_counter += 1
->>>>>>> 2ff89ee9
             # nntile_xentropy_np = np.zeros((1,), dtype=np.float32, order="F")
             # self.loss.get_val(nntile_xentropy_np)
             # print("Last batch loss after in {} epoch = {}".format(i_epoch, nntile_xentropy_np[0]))
