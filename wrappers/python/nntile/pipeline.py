# @copyright (c) 2022-2023 Skolkovo Institute of Science and Technology
#                           (Skoltech). All rights reserved.
#
# NNTile is software framework for fast training of big neural networks on
# distributed-memory heterogeneous systems based on StarPU runtime system.
#
# @file wrappers/python/nntile/pipeline.py
# TRaining pipeline of NNTile Python package
#
# @version 1.0.0
# @author Aleksandr Mikhalev
# @author Aleksandr Katrutsa
# @date 2023-05-10

from nntile.tensor import TensorTraits, Tensor, TensorOrNone, TensorMoments, \
        copy_async, axpy_async, clear_async
from nntile.layer.base_layer import BaseLayer
from nntile.model.base_model import BaseModel
import numpy as np
from typing import List, Any

class Pipeline(object):
    x: List[Tensor]
    y: List[Tensor]
    model: BaseModel
    opt: Any
    loss: Any
    n_epoch: int
    lr: float

    def __init__(self, x: List[Tensor], y: List[Tensor], model: BaseModel, opt,
            loss, n_epochs):
        self.x = x
        self.y = y
        self.model = model
        self.opt = opt
        self.loss = loss
        self.n_epochs = n_epochs

    def train_async(self):
        # output = np.zeros(self.model.activations[-1].value.shape, order="F", dtype=np.float32)
        # true_labels = np.zeros(self.model.activations[-1].value.shape[0], order="F", dtype=np.int64)
        for i_epoch in range(self.n_epochs):
            # print("Epoch ", i_epoch)
            for x_batch, y_batch in zip(self.x, self.y):
                # Copy input batch into activation[0] of the model
                # print("Copy async")
                copy_async(x_batch, self.model.activations[0].value)
                # Perform forward pass
                # print("Model forward")
                self.model.forward_async()
                # self.model.activations[-1].value.to_array(output)
                # y_batch.to_array(true_labels)
                # print("Accuracy in the current batch =", np.sum(true_labels == np.argmax(output, axis=1)) / true_labels.shape[0])
                # import ipdb
                # ipdb.set_trace()
                # Copy true result into loss function
                # print("Copy true labels in loss")
                copy_async(y_batch, self.loss.y)
                # Zero out gradients of all weights and activations
                self.model.clear_gradients()
                # Loss function shall be instatiated to read X from
                # activations[-1].value of the model and write gradient into
                # activations[-1].grad
                # print("Compute loss")
                self.loss.calc_async()
                # Now do the backward pass
                # print("backward")
                self.model.backward_async()
                # print("Gradient of last activation")
                # self.model.activations[-1].grad.to_array(output)
                # print(output)
<<<<<<< HEAD
=======
                # Invalidate values and gradients of activations
                #for t in self.model.activations:
                #    t.value.invalidate_submit()
                #    if t.grad is not None:
                #        t.grad.invalidate_submit()
>>>>>>> ad111b6b
                # Apply optimizer here
                # print("Optimizer step")
                # print("Model parameters before opt step")
                # for i, p in enumerate(self.model.parameters):
                #     print("Parameter", i)
                #     p_np = np.zeros(p.value.shape, order="F", dtype=np.float32)
                #     p.grad.to_array(p_np)
                #     print(p_np.max(), p_np.min())
                # Invalidate values and gradients of activations
                #for t in self.model.activations:
                #    t.value.wont_use()
                #    if t.grad is not None:
                #        t.grad.wont_use()
                self.opt.step()
                # Invalidate gradients of parameters
                #for p in self.model.parameters:
                #    p.value.wont_use()
                #    p.grad.wont_use()
                # print("Model parameters after opt step")
                # for i, p in enumerate(self.model.parameters):
                #     print("Parameter", i)
                #     p_np = np.zeros(p.value.shape, order="F", dtype=np.float32)
                #     p.value.to_array(p_np)
                #     print(p_np)
                for p in self.model.parameters:
                    p.value.wont_use()
                    if p.grad_required:
                        p.grad.wont_use()
                for t in self.model.activations:
                    t.value.wont_use()
                    if t.grad_required:
                        t.grad.wont_use()
                # Limit parallelism through value of loss
                loss_np = np.zeros((1,), dtype=np.float32, order="F")
                self.loss.get_val(loss_np)
                print("Loss in {} epoch = {}".format(i_epoch, loss_np[0]))
            # nntile_xentropy_np = np.zeros((1,), dtype=np.float32, order="F")
            # self.loss.get_val(nntile_xentropy_np)
            # print("Last batch loss after in {} epoch = {}".format(i_epoch, nntile_xentropy_np[0]))
<|MERGE_RESOLUTION|>--- conflicted
+++ resolved
@@ -70,14 +70,6 @@
                 # print("Gradient of last activation")
                 # self.model.activations[-1].grad.to_array(output)
                 # print(output)
-<<<<<<< HEAD
-=======
-                # Invalidate values and gradients of activations
-                #for t in self.model.activations:
-                #    t.value.invalidate_submit()
-                #    if t.grad is not None:
-                #        t.grad.invalidate_submit()
->>>>>>> ad111b6b
                 # Apply optimizer here
                 # print("Optimizer step")
                 # print("Model parameters before opt step")
