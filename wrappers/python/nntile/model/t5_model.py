--- conflicted
+++ resolved
@@ -148,7 +148,7 @@
         torch_model: T5ForSequenceClassificationTorch,
         x: TensorMoments,
         decoder_x: TensorMoments,
-        config: T5ConfigNNTile,
+        config: T5ConfigNNTile
     ):
         dtype2tensor_type = {
             "fp32": Tensor_fp32,
@@ -164,29 +164,19 @@
             torch_model.transformer.shared,
             x,
             dtype=tensor_type,
-            embedding_tile_size=config.d_model_tile,
-        )
-<<<<<<< HEAD
-        embedding_layer_decoder = nntile.layer.embedding.Embedding.from_torch(
-            torch_model.transformer.shared,
-            decoder_x,
-            dtype=tensor_type,
-            embedding_tile_size=config.d_model_tile,
+            embedding_tile_size=config.d_model_tile
         )
         transformer = T5Model.from_torch(
-=======
-        transformer, next_tag = T5Model.from_torch(
->>>>>>> e438939f
             torch_model.transformer,
             embedding_layer.activations_output[0],
             embedding_layer.activations_output[0],
-            config,
+            config
         )
         lm_head = T5ClassificationHead.from_torch(
             torch_model.classification_head,
             transformer.activations[-1],
             config,
-            torch_model.config.num_labels,
+            torch_model.config.num_labels
         )
 
         return cls(
@@ -195,7 +185,7 @@
                 embedding_layer,
                 embedding_layer,
                 transformer,
-                lm_head,
+                lm_head
             )
 
     def to_torch(self):
@@ -240,8 +230,7 @@
         embedding_layer,
         embedding_layer_decoder,
         transformer: T5Model,
-        lm_head: Linear,
-        next_tag: int,
+        lm_head: Linear
     ):
         self.embedding = embedding_layer
         self.embedding_decoder = embedding_layer_decoder
@@ -268,8 +257,7 @@
         torch_model: T5ForConditionalGenerationTorch,
         x: TensorMoments,
         decoder_x: TensorMoments,
-        config: T5ConfigNNTile,
-        next_tag: int = 0,
+        config: T5ConfigNNTile
     ):
         dtype2tensor_type = {
             "fp32": Tensor_fp32,
@@ -281,41 +269,34 @@
 
         tensor_type = dtype2tensor_type[config.dtype]
 
-        embedding_layer, next_tag = nntile.layer.embedding.Embedding.from_torch(
+        embedding_layer = nntile.layer.embedding.Embedding.from_torch(
             torch_model.shared,
             x,
-            next_tag,
             dtype=tensor_type,
             embedding_tile_size=config.d_model_tile,
         )
-        transformer, next_tag = T5Model.from_torch(
+        transformer = T5Model.from_torch(
             torch_model,
             embedding_layer.activations_output[0],
             embedding_layer.activations_output[0],
-            config,
-            next_tag,
+            config
         )
         print(f"transformer.activations[-1].value.basetile_shape: {transformer.activations[-1].value.basetile_shape}")
-        lm_head, next_tag = Linear.from_torch(
+        lm_head = Linear.from_torch(
             torch_model.lm_head,
             transformer.activations[-1],
             torch_model.lm_head.out_features,
-            config.redux,
-            next_tag,
-        )
-
-        return (
-            cls(
+            config.redux
+        )
+
+        return cls(
                 x,
                 decoder_x,
                 embedding_layer,
                 embedding_layer,
                 transformer,
-                lm_head,
-                next_tag,
-            ),
-            next_tag,
-        )
+                lm_head
+            )
 
     def to_torch(self):
         """Convert NNTile T5ForConditionalGeneration
