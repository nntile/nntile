# @copyright (c) 2022-2023 Skolkovo Institute of Science and Technology
#                           (Skoltech). All rights reserved.
#
# NNTile is software framework for fast training of big neural networks on
# distributed-memory heterogeneous systems based on StarPU runtime system.
#
# @file wrappers/python/nntile/model/gpt2.py
# GPT2 model of NNTile Python package
#
# @version 1.0.0
# @author Aleksandr Mikhalev
# @author Aleksandr Katrutsa
# @date 2023-05-29

from nntile.tensor import TensorTraits, Tensor, TensorOrNone, TensorMoments, \
        notrans, trans, Tensor_fp32, Tensor_int64
from nntile.model.base_model import BaseModel
from nntile.layer.linear import Linear
from nntile.layer.embedding import Embedding
from nntile.layer.add_slice import AddSlice
from nntile.layer.layer_norm import LayerNorm
from nntile.layer.attention import Attention
import numpy as np
from typing import List
from nntile.model.gpt2mlp import GPT2MLP
from nntile.layer.add import Add

class GPT2(BaseModel):
    next_tag: int

    # Construct model with all the provided data
    def __init__(self, input_ids: TensorMoments,\
            positional_ids: TensorMoments, config, next_tag: int):
        # Check parameter side
        vocab_size = config["vocab_size"]
        embed_dim = config["embed_dim"]
        max_position_embeddings = config["max_position_embeddings"]
        layer_norm_epsilon = config["layer_norm_epsilon"]
        hidden_size = config["hidden_size"]
        activations = [input_ids, positional_ids]
        layers = []
<<<<<<< HEAD
        wte_layer, next_tag = Embedding.generate_simple(input_ids.value, \
                Tensor_fp32, 2, vocab_size, embed_dim, embed_dim, embed_dim, \
                next_tag) # config.vocab_size, self.embed_dim
        layers.append(wte_layer)
        activations.extend(wte_layer.activations_output)
        
        wpe_layer, next_tag = Embedding.generate_simple(positional_ids.value, \
                Tensor_fp32, 1, max_position_embeddings, embed_dim, \
                embed_dim, embed_dim, next_tag) \
                # config.max_position_embeddings, self.embed_dim
        layers.append(wpe_layer)
        activations.extend(wpe_layer.activations_output)

        add_slice_layer, next_tag = AddSlice.generate_simple(activations[-2], \
                activations[-1], 0, next_tag)
=======
        wte_layer, next_tag = Embedding.generate_simple(input_ids.value, Tensor_fp32, 0, 
                                                        vocab_size, embed_dim, embed_dim,
                                                        embed_dim, next_tag) # config.vocab_size, self.embed_dim
        layers.append(wte_layer)
        activations.extend(wte_layer.activations_output)
        
        wpe_layer, next_tag = Embedding.generate_simple(positional_ids.value, Tensor_fp32, 0,
                                                        max_position_embeddings, embed_dim,
                                                        embed_dim, embed_dim, next_tag) # config.max_position_embeddings, self.embed_dim
        layers.append(wpe_layer)
        activations.extend(wpe_layer.activations_output)

        add_slice_layer, next_tag = AddSlice.generate_simple(activations[-2], activations[-1], 2, next_tag)
>>>>>>> 9b499b8c
        
        layers.append(add_slice_layer)
        activations.extend(add_slice_layer.activations_output)

        for h_idx in range(config["num_hidden_layers"]):
<<<<<<< HEAD
            l_norm, next_tag = LayerNorm.generate_simple(activations[-1], 2, \
                    layer_norm_epsilon, next_tag)
            layers.append(l_norm)
            activations.extend(l_norm.activations_output)

            new_layer, next_tag = Add.generate_simple(activations[-2], \
                    activations[-1], next_tag)
            layers.append(new_layer)
            activations.extend(new_layer.activations_output)

            l_norm, next_tag = LayerNorm.generate_simple(activations[-1], 2, \
                    layer_norm_epsilon, next_tag)
=======
            l_norm, next_tag = LayerNorm.generate_simple(activations[-1], 0, layer_norm_epsilon, next_tag)
            layers.append(l_norm)
            activations.extend(l_norm.activations_output)

            attn_layer, next_tag = Attention.generate_simple_mpiroot(activations[-1],
                                                                     activations[-1],
                                                                     activations[-1],
                                                                     config["n_head"], next_tag)
            layers.append(attn_layer)
            activations.extend(attn_layer.activations_output)

            new_layer, next_tag = Add.generate_simple(activations[-3], activations[-1],
                                                  next_tag)
            layers.append(new_layer)
            activations.extend(new_layer.activations_output)

            l_norm, next_tag = LayerNorm.generate_simple(activations[-1], 0, layer_norm_epsilon, next_tag)
>>>>>>> 9b499b8c
            layers.append(l_norm)
            activations.extend(l_norm.activations_output)

            inner_dim = config["n_inner"] if config["n_inner"] is not None \
                    else 4 * hidden_size
            config["interm_size"] = inner_dim
            gpt_block = GPT2MLP(activations[-1], config, next_tag)
            next_tag = gpt_block.next_tag

            activations.extend(gpt_block.activations[1:])
            layers.extend(gpt_block.layers)
            

            new_layer, next_tag = Add.generate_simple(activations[-5], \
                    activations[-1], next_tag)
            layers.append(new_layer)
            activations.extend(new_layer.activations_output)

<<<<<<< HEAD
        l_norm, next_tag = LayerNorm.generate_simple(activations[-1], 2, \
                layer_norm_epsilon, next_tag)
=======


        l_norm, next_tag = LayerNorm.generate_simple(activations[-1], 0, layer_norm_epsilon, next_tag)
>>>>>>> 9b499b8c

        layers.append(l_norm)
        activations.extend(l_norm.activations_output)

<<<<<<< HEAD
        lm_head_layer, next_tag = Linear.generate_simple_mpiroot( \
                activations[-1], "L", notrans, 1, [vocab_size], [vocab_size], \
                next_tag)
=======
        lm_head_layer, next_tag = Linear.generate_simple_mpiroot(activations[-1], "R", notrans, 1, [vocab_size], [vocab_size], next_tag)
>>>>>>> 9b499b8c

        layers.append(lm_head_layer)
        activations.extend(lm_head_layer.activations_output)

        self.next_tag = next_tag
        # Fill Base Model with the generated data
        super().__init__(activations, layers)

    @staticmethod
<<<<<<< HEAD
    def from_torch(torch_gpt2, batch_size: int, seq_len: int, config, \
            next_tag: int):
=======
    def from_torch(torch_gpt2, batch_size: int, seq_len: int, config_, next_tag: int):
>>>>>>> 9b499b8c
        # config = {
        #     "vocab_size": torch_gpt2.transformer.wte.weight.shape[0],
        #     "embed_dim": torch_gpt2.transformer.wte.weight.shape[1],
        #     "max_position_embeddings": torch_gpt2.transformer.wpe.weight.shape[0],
        #     "layer_norm_epsilon": layer_norm_eps
        # }
        config = {
            "vocab_size": config_.vocab_size,
            "embed_dim": config_.n_embd,
            "max_position_embeddings": config_.max_position_embeddings,
            "layer_norm_epsilon": config_.layer_norm_epsilon,
            "num_hidden_layers": config_.num_hidden_layers,
            "hidden_size": config_.hidden_size,
            "n_inner": config_.n_inner,
            "activation_function": "gelutanh",
            "n_head": config_.n_head,
        }
        positional_ids_traits = TensorTraits([seq_len], [seq_len])
        positional_ids_distr = [0] * positional_ids_traits.grid.nelems
        positional_ids_value = Tensor_int64(positional_ids_traits, \
                positional_ids_distr, next_tag)
        next_tag = positional_ids_value.next_tag
        positional_ids_value.from_array(np.array(np.arange(seq_len), \
                order="F", dtype=np.int64))
        positional_ids = TensorMoments(positional_ids_value, None, False)
        
        x_traits = TensorTraits([seq_len, batch_size], \
        [seq_len, batch_size])
        x_distr = [0] * x_traits.grid.nelems
        x = Tensor_int64(x_traits, x_distr, next_tag)
        next_tag = x.next_tag
        x_grad = None
        x_grad_required = False
        x_moments = TensorMoments(x, x_grad, x_grad_required)

        gpt2_nntile = GPT2(x_moments, positional_ids, config, next_tag)
<<<<<<< HEAD
        for p_nntile, (name, p_torch) in zip(gpt2_nntile.parameters, \
                list(torch_gpt2.named_parameters())):
            # print(p_nntile.value.shape, p_torch.shape, name)
            if name.split(".")[-2] == "c_fc" \
                    or name.split(".")[-2] == "c_proj":
                p_nntile.value.from_array(p_torch.detach().cpu().numpy())
            else:
                p_nntile.value.from_array(p_torch.detach().cpu().numpy().T)
        gpt2_nntile.parameters[-1].value.from_array(torch_gpt2.lm_head.weight \
                .data.detach().cpu().numpy().T)
=======
        nntile_p_idx = 0
        attn_embed_dim = config["embed_dim"]
        attn_nheads = config["n_head"]
        attn_head_size = attn_embed_dim // attn_nheads
        for name, p_torch in torch_gpt2.named_parameters():
            p_nntile = gpt2_nntile.parameters[nntile_p_idx]
            print(p_nntile.value.shape, p_torch.shape, name)
            layer_name = name.split(".")[-2]
            if layer_name in ("lm_head",):
                p_nntile.value.from_array(p_torch.detach().numpy())
            elif layer_name == "c_attn":
                p_torch_np = p_torch.detach().numpy()
                for i_head in range(attn_nheads):
                    p_nntile.value.from_array(p_torch_np[:, \
                            i_head*attn_head_size:(i_head+1)*attn_head_size].T)
                    nntile_p_idx += 1
                    p_nntile = gpt2_nntile.parameters[nntile_p_idx]
                for i_head in range(attn_nheads):
                    p_nntile.value.from_array(p_torch_np[:, \
                            config["embed_dim"]+i_head*attn_head_size: \
                            config["embed_dim"]+(i_head+1)*attn_head_size].T)
                    nntile_p_idx += 1
                    p_nntile = gpt2_nntile.parameters[nntile_p_idx]
                for i_head in range(attn_nheads):
                    p_nntile.value.from_array(p_torch_np[:, \
                            2*config["embed_dim"]+i_head*attn_head_size: \
                            2*config["embed_dim"]+(i_head+1)*attn_head_size].T)
                    nntile_p_idx += 1
                    p_nntile = gpt2_nntile.parameters[nntile_p_idx]
                nntile_p_idx -= 1
            elif layer_name == "c_proj" and name.split(".")[-3] == "attn":
                p_torch_np = p_torch.detach().numpy()
                for i_head in range(attn_nheads):
                    p_nntile.value.from_array(p_torch_np[\
                            i_head*attn_head_size:(i_head+1)*attn_head_size, \
                            :].T)
                    nntile_p_idx += 1
                    p_nntile = gpt2_nntile.parameters[nntile_p_idx]
                nntile_p_idx -= 1
            else:
                p_nntile.value.from_array(p_torch.detach().numpy().T)
            nntile_p_idx += 1
>>>>>>> 9b499b8c

        return gpt2_nntile, gpt2_nntile.next_tag<|MERGE_RESOLUTION|>--- conflicted
+++ resolved
@@ -10,7 +10,7 @@
 # @version 1.0.0
 # @author Aleksandr Mikhalev
 # @author Aleksandr Katrutsa
-# @date 2023-05-29
+# @date 2023-06-20
 
 from nntile.tensor import TensorTraits, Tensor, TensorOrNone, TensorMoments, \
         notrans, trans, Tensor_fp32, Tensor_int64
@@ -39,23 +39,6 @@
         hidden_size = config["hidden_size"]
         activations = [input_ids, positional_ids]
         layers = []
-<<<<<<< HEAD
-        wte_layer, next_tag = Embedding.generate_simple(input_ids.value, \
-                Tensor_fp32, 2, vocab_size, embed_dim, embed_dim, embed_dim, \
-                next_tag) # config.vocab_size, self.embed_dim
-        layers.append(wte_layer)
-        activations.extend(wte_layer.activations_output)
-        
-        wpe_layer, next_tag = Embedding.generate_simple(positional_ids.value, \
-                Tensor_fp32, 1, max_position_embeddings, embed_dim, \
-                embed_dim, embed_dim, next_tag) \
-                # config.max_position_embeddings, self.embed_dim
-        layers.append(wpe_layer)
-        activations.extend(wpe_layer.activations_output)
-
-        add_slice_layer, next_tag = AddSlice.generate_simple(activations[-2], \
-                activations[-1], 0, next_tag)
-=======
         wte_layer, next_tag = Embedding.generate_simple(input_ids.value, Tensor_fp32, 0, 
                                                         vocab_size, embed_dim, embed_dim,
                                                         embed_dim, next_tag) # config.vocab_size, self.embed_dim
@@ -69,26 +52,11 @@
         activations.extend(wpe_layer.activations_output)
 
         add_slice_layer, next_tag = AddSlice.generate_simple(activations[-2], activations[-1], 2, next_tag)
->>>>>>> 9b499b8c
         
         layers.append(add_slice_layer)
         activations.extend(add_slice_layer.activations_output)
 
         for h_idx in range(config["num_hidden_layers"]):
-<<<<<<< HEAD
-            l_norm, next_tag = LayerNorm.generate_simple(activations[-1], 2, \
-                    layer_norm_epsilon, next_tag)
-            layers.append(l_norm)
-            activations.extend(l_norm.activations_output)
-
-            new_layer, next_tag = Add.generate_simple(activations[-2], \
-                    activations[-1], next_tag)
-            layers.append(new_layer)
-            activations.extend(new_layer.activations_output)
-
-            l_norm, next_tag = LayerNorm.generate_simple(activations[-1], 2, \
-                    layer_norm_epsilon, next_tag)
-=======
             l_norm, next_tag = LayerNorm.generate_simple(activations[-1], 0, layer_norm_epsilon, next_tag)
             layers.append(l_norm)
             activations.extend(l_norm.activations_output)
@@ -106,7 +74,6 @@
             activations.extend(new_layer.activations_output)
 
             l_norm, next_tag = LayerNorm.generate_simple(activations[-1], 0, layer_norm_epsilon, next_tag)
->>>>>>> 9b499b8c
             layers.append(l_norm)
             activations.extend(l_norm.activations_output)
 
@@ -125,25 +92,14 @@
             layers.append(new_layer)
             activations.extend(new_layer.activations_output)
 
-<<<<<<< HEAD
-        l_norm, next_tag = LayerNorm.generate_simple(activations[-1], 2, \
-                layer_norm_epsilon, next_tag)
-=======
 
 
         l_norm, next_tag = LayerNorm.generate_simple(activations[-1], 0, layer_norm_epsilon, next_tag)
->>>>>>> 9b499b8c
 
         layers.append(l_norm)
         activations.extend(l_norm.activations_output)
 
-<<<<<<< HEAD
-        lm_head_layer, next_tag = Linear.generate_simple_mpiroot( \
-                activations[-1], "L", notrans, 1, [vocab_size], [vocab_size], \
-                next_tag)
-=======
         lm_head_layer, next_tag = Linear.generate_simple_mpiroot(activations[-1], "R", notrans, 1, [vocab_size], [vocab_size], next_tag)
->>>>>>> 9b499b8c
 
         layers.append(lm_head_layer)
         activations.extend(lm_head_layer.activations_output)
@@ -153,12 +109,7 @@
         super().__init__(activations, layers)
 
     @staticmethod
-<<<<<<< HEAD
-    def from_torch(torch_gpt2, batch_size: int, seq_len: int, config, \
-            next_tag: int):
-=======
     def from_torch(torch_gpt2, batch_size: int, seq_len: int, config_, next_tag: int):
->>>>>>> 9b499b8c
         # config = {
         #     "vocab_size": torch_gpt2.transformer.wte.weight.shape[0],
         #     "embed_dim": torch_gpt2.transformer.wte.weight.shape[1],
@@ -195,18 +146,6 @@
         x_moments = TensorMoments(x, x_grad, x_grad_required)
 
         gpt2_nntile = GPT2(x_moments, positional_ids, config, next_tag)
-<<<<<<< HEAD
-        for p_nntile, (name, p_torch) in zip(gpt2_nntile.parameters, \
-                list(torch_gpt2.named_parameters())):
-            # print(p_nntile.value.shape, p_torch.shape, name)
-            if name.split(".")[-2] == "c_fc" \
-                    or name.split(".")[-2] == "c_proj":
-                p_nntile.value.from_array(p_torch.detach().cpu().numpy())
-            else:
-                p_nntile.value.from_array(p_torch.detach().cpu().numpy().T)
-        gpt2_nntile.parameters[-1].value.from_array(torch_gpt2.lm_head.weight \
-                .data.detach().cpu().numpy().T)
-=======
         nntile_p_idx = 0
         attn_embed_dim = config["embed_dim"]
         attn_nheads = config["n_head"]
@@ -216,9 +155,9 @@
             print(p_nntile.value.shape, p_torch.shape, name)
             layer_name = name.split(".")[-2]
             if layer_name in ("lm_head",):
-                p_nntile.value.from_array(p_torch.detach().numpy())
+                p_nntile.value.from_array(p_torch.detach().cpu().numpy())
             elif layer_name == "c_attn":
-                p_torch_np = p_torch.detach().numpy()
+                p_torch_np = p_torch.detach().cpu().numpy()
                 for i_head in range(attn_nheads):
                     p_nntile.value.from_array(p_torch_np[:, \
                             i_head*attn_head_size:(i_head+1)*attn_head_size].T)
@@ -238,7 +177,7 @@
                     p_nntile = gpt2_nntile.parameters[nntile_p_idx]
                 nntile_p_idx -= 1
             elif layer_name == "c_proj" and name.split(".")[-3] == "attn":
-                p_torch_np = p_torch.detach().numpy()
+                p_torch_np = p_torch.detach().cpu().numpy()
                 for i_head in range(attn_nheads):
                     p_nntile.value.from_array(p_torch_np[\
                             i_head*attn_head_size:(i_head+1)*attn_head_size, \
@@ -247,8 +186,7 @@
                     p_nntile = gpt2_nntile.parameters[nntile_p_idx]
                 nntile_p_idx -= 1
             else:
-                p_nntile.value.from_array(p_torch.detach().numpy().T)
+                p_nntile.value.from_array(p_torch.detach().cpu().numpy().T)
             nntile_p_idx += 1
->>>>>>> 9b499b8c
 
         return gpt2_nntile, gpt2_nntile.next_tag