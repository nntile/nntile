--- conflicted
+++ resolved
@@ -65,45 +65,29 @@
 
     def step(self):
         for i, p in enumerate(self.params):
-<<<<<<< HEAD
-            if self.weight_decay != 0.:
-                nntile.tensor.add_inplace_async(self.weight_decay, p.value, 1., p.grad)
-=======
             if self.weight_decay != 0.0:
-                nntile.tensor.add_async(
+                nntile.tensor.add_inplace_async(
                     self.weight_decay, p.value, 1.0, p.grad
                 )
->>>>>>> 857cab46
 
             if self.momentum > 0:
                 if self.num_iter == 0:
                     nntile.tensor.copy_async(p.grad, self.states[i])
                 else:
-<<<<<<< HEAD
-                    nntile.tensor.add_inplace_async(1 - self.damping, p.grad, self.momentum, self.states[i])
-                if self.nesterov:
-                    nntile.tensor.add_inplace_async(self.momentum, self.states[i], 1., p.grad)
-                else:
-                    nntile.tensor.copy_async(self.states[i], p.grad)
-            nntile.tensor.add_inplace_async(-self.lr, p.grad, 1., p.value)
-        self.num_iter += 1
-    
-=======
-                    nntile.tensor.add_async(
+                    nntile.tensor.add_inplace_async(
                         1 - self.damping, p.grad, self.momentum, self.states[i]
                     )
                 if self.nesterov:
-                    nntile.tensor.add_async(
+                    nntile.tensor.add_inplace_async(
                         self.momentum, self.states[i], 1.0, p.grad
                     )
                 else:
                     nntile.tensor.copy_async(self.states[i], p.grad)
-            nntile.tensor.add_async(-self.lr, p.grad, 1.0, p.value)
+            nntile.tensor.add_inplace_async(-self.lr, p.grad, 1.0, p.value)
         self.num_iter += 1
 
     def get_nbytes(self):
         nbytes = 0
         for state in self.states:
             nbytes += state.get_nbytes()
-        return nbytes
->>>>>>> 857cab46
+        return nbytes