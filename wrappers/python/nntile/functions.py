# @copyright (c) 2022-present Skolkovo Institute of Science and Technology
#                              (Skoltech), Russia. All rights reserved.
#                2023-present Artificial Intelligence Research Institute
#                              (AIRI), Russia. All rights reserved.
#
# NNTile is software framework for fast training of big neural networks on
# distributed-memory heterogeneous systems based on StarPU runtime system.
#
# @file wrappers/python/nntile/tensor.py
# Multiprecision tensor with operations
#
# @version 1.1.0

# TODO(@daskol): There are a lot of typing errors related to dispatching
# depending on operand types. Arguments are usually annotated as a `Tensor`
# (sum of types) while a specific tensor routine requires a specific type
# `Tensor_*` instead of `Tensor`.
#
# mypy: ignore-errors

from typing import Any, List, Sequence, Type, TypeGuard, TypeVar

import nntile.nntile_core.tensor as ops
from nntile.nntile_core import TransOp, tensor as core_tensor
from nntile.nntile_core.tensor import (
    Tensor_bf16, Tensor_bool, Tensor_fp16, Tensor_fp32, Tensor_fp32_fast_bf16,
    Tensor_fp32_fast_fp16, Tensor_fp32_fast_tf32, Tensor_fp64, Tensor_int64)
from nntile.types import Tensor, TensorFloatOrInt

T = TypeVar('T')


def is_tensor_of(tensors: Sequence[Any],
                 tensor_type: Type[T]) -> TypeGuard[Sequence[T]]:
    """A type guard to narrow type of of collection of uniformly typed
    tensors.

    >>> a: Tensor_fp32
    >>> b: Tensor_fp32
    >>> tensors: list[Tensor] = [a, b]
    >>> reveal_type(tensors)
    # Revealed type is "builtins.list[nntile.nntile_core.tensor.Tensor]
    >>> if is_tensor_of(tensors, Tensor_fp32):
    >>>     reveal_type(tensors)
    # Revealed type is "typing.Sequence[nntile.nntile_core.tensor.Tensor_fp32]
    """
    return all(isinstance(t, tensor_type) for t in tensors)


def gemm_async(
    alpha: float,
    trans_A: TransOp,
    A: Tensor,
    trans_B: TransOp,
    B: Tensor,
    beta: float,
    C: Tensor,
    ndim: int,
    batch_ndim: int,
    redux: int = 0,
) -> None:
    """
    Wrapper for multiprecision gemm
    """
    if type(A) is not type(B) or type(A) is not type(C):
        raise TypeError
    if type(A) is core_tensor.Tensor_fp32:
        core_tensor.gemm_async_fp32(
            alpha, trans_A, A, trans_B, B, beta, C, ndim, batch_ndim, redux
        )
    elif type(A) is core_tensor.Tensor_fp64:
        core_tensor.gemm_async_fp64(
            alpha, trans_A, A, trans_B, B, beta, C, ndim, batch_ndim, redux
        )
    elif type(A) is core_tensor.Tensor_fp32_fast_tf32:
        core_tensor.gemm_async_fp32_fast_tf32(
            alpha, trans_A, A, trans_B, B, beta, C, ndim, batch_ndim, redux
        )
    elif type(A) is core_tensor.Tensor_fp32_fast_fp16:
        core_tensor.gemm_async_fp32_fast_fp16(
            alpha, trans_A, A, trans_B, B, beta, C, ndim, batch_ndim, redux
        )
    elif type(A) is core_tensor.Tensor_fp32_fast_bf16:
        core_tensor.gemm_async_fp32_fast_bf16(
            alpha, trans_A, A, trans_B, B, beta, C, ndim, batch_ndim, redux
        )
    elif type(A) is core_tensor.Tensor_bf16:
        core_tensor.gemm_async_bf16(
            alpha, trans_A, A, trans_B, B, beta, C, ndim, batch_ndim, redux
        )
    elif type(A) is core_tensor.Tensor_fp16:
        core_tensor.gemm_async_fp16(
            alpha, trans_A, A, trans_B, B, beta, C, ndim, batch_ndim, redux
        )
    else:
        raise TypeError


def relu_inplace_async(x: Tensor) -> None:
    """
    Wrapper for multiprecision ReLU inplace
    """
    if type(x) is core_tensor.Tensor_fp32:
        core_tensor.relu_inplace_async_fp32(x)
    elif type(x) is core_tensor.Tensor_fp64:
        core_tensor.relu_inplace_async_fp64(x)
    elif type(x) is core_tensor.Tensor_fp32_fast_tf32:
        core_tensor.relu_inplace_async_fp32_fast_tf32(x)
    elif type(x) is core_tensor.Tensor_fp32_fast_fp16:
        core_tensor.relu_inplace_async_fp32_fast_fp16(x)
    elif type(x) is core_tensor.Tensor_fp32_fast_bf16:
        core_tensor.relu_inplace_async_fp32_fast_bf16(x)
    elif type(x) is core_tensor.Tensor_bf16:
        core_tensor.relu_inplace_async_bf16(x)
    elif type(x) is core_tensor.Tensor_fp16:
        core_tensor.relu_inplace_async_fp16(x)
    else:
        raise TypeError


def relu_async(x: Tensor, y: Tensor) -> None:
    """
    Wrapper for multiprecision ReLU
    """
    if type(x) is core_tensor.Tensor_fp32:
        core_tensor.relu_async_fp32(x, y)
    elif type(x) is core_tensor.Tensor_fp64:
        core_tensor.relu_async_fp64(x, y)
    elif type(x) is core_tensor.Tensor_fp32_fast_tf32:
        core_tensor.relu_async_fp32_fast_tf32(x, y)
    elif type(x) is core_tensor.Tensor_fp32_fast_fp16:
        core_tensor.relu_async_fp32_fast_fp16(x, y)
    elif type(x) is core_tensor.Tensor_fp32_fast_bf16:
        core_tensor.relu_async_fp32_fast_bf16(x, y)
    elif type(x) is core_tensor.Tensor_bf16:
        core_tensor.relu_async_bf16(x, y)
    elif type(x) is core_tensor.Tensor_fp16:
        core_tensor.relu_async_fp16(x, y)
    else:
        raise TypeError


def silu_async(x: Tensor, y: Tensor) -> None:
    """
    Wrapper for multiprecision SiLU
    """
    if type(x) is core_tensor.Tensor_fp32:
        core_tensor.silu_async_fp32(x, y)
    elif type(x) is core_tensor.Tensor_fp64:
        core_tensor.silu_async_fp64(x, y)
    elif type(x) is core_tensor.Tensor_fp32_fast_tf32:
        core_tensor.silu_async_fp32_fast_tf32(x, y)
    elif type(x) is core_tensor.Tensor_fp32_fast_fp16:
        core_tensor.silu_async_fp32_fast_fp16(x, y)
    elif type(x) is core_tensor.Tensor_fp32_fast_bf16:
        core_tensor.silu_async_fp32_fast_bf16(x, y)
    elif type(x) is core_tensor.Tensor_bf16:
        core_tensor.silu_async_bf16(x, y)
    elif type(x) is core_tensor.Tensor_fp16:
        core_tensor.silu_async_fp16(x, y)
    else:
        raise TypeError


def relu_backward_async(x: Tensor, dy: Tensor, dx: Tensor) -> None:
    """
    Wrapper for multiprecision backward ReLU
    """
    if type(x) is core_tensor.Tensor_fp32:
        core_tensor.relu_backward_async_fp32(x, dy, dx)
    elif type(x) is core_tensor.Tensor_fp64:
        core_tensor.relu_backward_async_fp64(x, dy, dx)
    elif type(x) is core_tensor.Tensor_fp32_fast_tf32:
        core_tensor.relu_backward_async_fp32_fast_tf32(x, dy, dx)
    elif type(x) is core_tensor.Tensor_bf16:
        core_tensor.relu_backward_async_bf16(x, dy, dx)
    else:
        raise TypeError


def silu_backward_async(x: Tensor, dy: Tensor, dx: Tensor) -> None:
    """
    Wrapper for multiprecision backward SiLU
    """
    if type(x) is core_tensor.Tensor_fp32:
        core_tensor.silu_backward_async_fp32(x, dy, dx)
    elif type(x) is core_tensor.Tensor_fp64:
        core_tensor.silu_backward_async_fp64(x, dy, dx)
    elif type(x) is core_tensor.Tensor_fp32_fast_tf32:
        core_tensor.silu_backward_async_fp32_fast_tf32(x, dy, dx)
    elif type(x) is core_tensor.Tensor_bf16:
        core_tensor.silu_backward_async_bf16(x, dy, dx)
    else:
        raise TypeError


def silu_inplace_async(x: Tensor) -> None:
    """
    Wrapper for multiprecision inplace SiLU
    """
    if type(x) is core_tensor.Tensor_fp32:
        core_tensor.silu_inplace_async_fp32(x)
    elif type(x) is core_tensor.Tensor_fp64:
        core_tensor.silu_inplace_async_fp64(x)
    elif type(x) is core_tensor.Tensor_fp32_fast_tf32:
        core_tensor.silu_inplace_async_fp32_fast_tf32(x)
    elif type(x) is core_tensor.Tensor_fp32_fast_fp16:
        core_tensor.silu_inplace_async_fp32_fast_fp16(x)
    elif type(x) is core_tensor.Tensor_fp32_fast_bf16:
        core_tensor.silu_inplace_async_fp32_fast_bf16(x)
    elif type(x) is core_tensor.Tensor_bf16:
        core_tensor.silu_inplace_async_bf16(x)
    elif type(x) is core_tensor.Tensor_fp16:
        core_tensor.silu_inplace_async_fp16(x)
    else:
        raise TypeError


def gelu_inplace_async(x: Tensor) -> None:
    """
    Wrapper for multiprecision GELU inplace
    """
    if type(x) is core_tensor.Tensor_fp32:
        core_tensor.gelu_inplace_async_fp32(x)
    elif type(x) is core_tensor.Tensor_fp64:
        core_tensor.gelu_inplace_async_fp64(x)
    elif type(x) is core_tensor.Tensor_bf16:
        core_tensor.gelu_inplace_async_bf16(x)
    elif type(x) is core_tensor.Tensor_fp32_fast_tf32:
        core_tensor.gelu_inplace_async_fp32_fast_tf32(x)
    elif type(x) is core_tensor.Tensor_fp32_fast_fp16:
        core_tensor.gelu_inplace_async_fp32_fast_fp16(x)
    elif type(x) is core_tensor.Tensor_fp32_fast_bf16:
        core_tensor.gelu_inplace_async_fp32_fast_bf16(x)
    elif type(x) is core_tensor.Tensor_fp16:
        core_tensor.gelu_inplace_async_fp16(x)
    else:
        raise TypeError


def gelu_backward_async(x: Tensor, dy: Tensor, dx: Tensor) -> None:
    """
    Wrapper for multiprecision backward GeLU
    """
    if type(x) is core_tensor.Tensor_fp32:
        core_tensor.gelu_backward_async_fp32(x, dy, dx)
    elif type(x) is core_tensor.Tensor_fp64:
        core_tensor.gelu_backward_async_fp64(x, dy, dx)
    elif type(x) is core_tensor.Tensor_bf16:
        core_tensor.gelu_backward_async_bf16(x, dy, dx)
    elif type(x) is core_tensor.Tensor_fp32_fast_bf16:
        core_tensor.gelu_backward_async_fp32_fast_bf16(x, dy, dx)
    elif type(x) is core_tensor.Tensor_fp32_fast_fp16:
        core_tensor.gelu_backward_async_fp32_fast_fp16(x, dy, dx)
    elif type(x) is core_tensor.Tensor_fp32_fast_tf32:
        core_tensor.gelu_backward_async_fp32_fast_tf32(x, dy, dx)
    else:
        raise TypeError


def gelutanh_async(x: Tensor, y: Tensor) -> None:
    """
    Wrapper for multiprecision approximated GELU
    """
    if type(x) is not type(y):
        raise TypeError
    if type(x) is core_tensor.Tensor_fp32:
        core_tensor.gelutanh_async_fp32(x, y)
    elif type(x) is core_tensor.Tensor_fp32_fast_tf32:
        core_tensor.gelutanh_async_fp32_fast_tf32(x, y)
    elif type(x) is core_tensor.Tensor_fp32_fast_fp16:
        core_tensor.gelutanh_async_fp32_fast_fp16(x, y)
    elif type(x) is core_tensor.Tensor_fp32_fast_bf16:
        core_tensor.gelutanh_async_fp32_fast_bf16(x, y)
    elif type(x) is core_tensor.Tensor_fp64:
        core_tensor.gelutanh_async_fp64(x, y)
    elif type(x) is core_tensor.Tensor_bf16:
        core_tensor.gelutanh_async_bf16(x, y)
    elif type(x) is core_tensor.Tensor_fp16:
        core_tensor.gelutanh_async_fp16(x, y)
    else:
        raise TypeError


def gelutanh_inplace_async(x: Tensor) -> None:
    """
    Wrapper for multiprecision approximated GELU
    """
    if type(x) is core_tensor.Tensor_fp32:
        core_tensor.gelutanh_inplace_async_fp32(x)
    elif type(x) is core_tensor.Tensor_fp64:
        core_tensor.gelutanh_inplace_async_fp64(x)
    else:
        raise TypeError


def gelutanh_backward_async(x: Tensor, dy: Tensor, dx: Tensor) -> None:
    """
    Wrapper for multiprecision backward approximate GeLU
    """
    if type(x) is core_tensor.Tensor_fp32:
        core_tensor.gelutanh_backward_async_fp32(x, dy, dx)
    elif type(x) is core_tensor.Tensor_fp32_fast_tf32:
        core_tensor.gelutanh_backward_async_fp32_fast_tf32(x, dy, dx)
    elif type(x) is core_tensor.Tensor_fp32_fast_fp16:
        core_tensor.gelutanh_backward_async_fp32_fast_fp16(x, dy, dx)
    elif type(x) is core_tensor.Tensor_fp32_fast_bf16:
        core_tensor.gelutanh_backward_async_fp32_fast_bf16(x, dy, dx)
    elif type(x) is core_tensor.Tensor_fp64:
        core_tensor.gelutanh_backward_async_fp64(x, dy, dx)
    elif type(x) is core_tensor.Tensor_bf16:
        core_tensor.gelutanh_backward_async_bf16(x, dy, dx)
    elif type(x) is core_tensor.Tensor_fp16:
        core_tensor.gelutanh_backward_async_fp16(x, dy, dx)
    else:
        raise TypeError


def gelu_async(x: Tensor, y: Tensor) -> None:
    """
    Wrapper for multiprecision GeLU
    """
    if type(x) is not type(y):
        raise TypeError
    if type(x) is core_tensor.Tensor_fp32:
        core_tensor.gelu_async_fp32(x, y)
    elif type(x) is core_tensor.Tensor_fp32_fast_tf32:
        core_tensor.gelu_async_fp32_fast_tf32(x, y)
    elif type(x) is core_tensor.Tensor_fp32_fast_fp16:
        core_tensor.gelu_async_fp32_fast_fp16(x, y)
    elif type(x) is core_tensor.Tensor_fp32_fast_bf16:
        core_tensor.gelu_async_fp32_fast_bf16(x, y)
    elif type(x) is core_tensor.Tensor_fp64:
        core_tensor.gelu_async_fp64(x, y)
    elif type(x) is core_tensor.Tensor_bf16:
        core_tensor.gelu_async_bf16(x, y)
    elif type(x) is core_tensor.Tensor_fp16:
        core_tensor.gelu_async_fp16(x, y)
    else:
        raise TypeError


def gelu(x: Tensor, y: Tensor) -> None:
    """
    Wrapper for multiprecision GeLU (blocking)
    """
    gelu_async(x, y)


def fill_async(val: float, x: Tensor) -> None:
    """
    Wrapper for multiprecision fill
    """
    if type(x) is core_tensor.Tensor_fp32:
        core_tensor.fill_async_fp32(val, x)
    elif type(x) is core_tensor.Tensor_fp32_fast_tf32:
        core_tensor.fill_async_fp32_fast_tf32(val, x)
    elif type(x) is core_tensor.Tensor_fp32_fast_fp16:
        core_tensor.fill_async_fp32_fast_fp16(val, x)
    elif type(x) is core_tensor.Tensor_fp32_fast_bf16:
        core_tensor.fill_async_fp32_fast_bf16(val, x)
    elif type(x) is core_tensor.Tensor_fp64:
        core_tensor.fill_async_fp64(val, x)
    elif type(x) is core_tensor.Tensor_bf16:
        core_tensor.fill_async_bf16(val, x)
    elif type(x) is core_tensor.Tensor_fp16:
        core_tensor.fill_async_fp16(val, x)
    else:
        raise TypeError


def sum_slice_async(alpha: float, x: Tensor, beta: float, sum_slice: Tensor,
                    axis: int, redux: int = 0) -> None:
    """Wrapper for multiprecision `sum_slice`."""
    ts = (x, sum_slice)
    if is_tensor_of(ts, Tensor_bf16):
        ops.sum_slice_async_bf16(alpha, ts[0], beta, ts[1], axis, redux)
    elif is_tensor_of(ts, Tensor_fp16):
        ops.sum_slice_async_fp16(alpha, ts[0], beta, ts[1], axis, redux)
    elif is_tensor_of(ts, Tensor_fp32):
        ops.sum_slice_async_fp32(alpha, ts[0], beta, ts[1], axis, redux)
    elif is_tensor_of(ts, Tensor_fp32_fast_tf32):
        ops.sum_slice_async_fp32_fast_tf32(alpha, ts[0], beta, ts[1], axis,
                                           redux)
    elif is_tensor_of(ts, Tensor_fp32_fast_fp16):
        ops.sum_slice_async_fp32_fast_fp16(alpha, ts[0], beta, ts[1], axis,
                                           redux)
    elif is_tensor_of(ts, Tensor_fp32_fast_bf16):
        ops.sum_slice_async_fp32_fast_bf16(alpha, ts[0], beta, ts[1], axis,
                                           redux)
    elif is_tensor_of(ts, Tensor_fp64):
        ops.sum_slice_async_fp64(alpha, ts[0], beta, ts[1], axis, redux)
    else:
        types = ', '.join(str(type(t)) for t in ts)
        raise TypeError(
            f'Tensor must share the same type but actual types are {types}.')


def sum_fiber_async(
    alpha: float,
    x: Tensor,
    beta: float,
    sum_fiber: Tensor,
    axis: int,
    batch_ndim: int,
    redux: int = 0,
) -> None:
    """
    Wrapper for multiprecision sum_fiber
    """
    if type(x) is not type(sum_fiber):
        raise TypeError
    if type(x) is core_tensor.Tensor_fp32:
        core_tensor.sum_fiber_async_fp32(
            alpha, x, beta, sum_fiber, axis, batch_ndim, redux
        )
    elif type(x) is core_tensor.Tensor_fp32_fast_tf32:
        core_tensor.sum_fiber_async_fp32_fast_tf32(
            alpha, x, beta, sum_fiber, axis, batch_ndim, redux
        )
    elif type(x) is core_tensor.Tensor_fp32_fast_fp16:
        core_tensor.sum_fiber_async_fp32_fast_fp16(
            alpha, x, beta, sum_fiber, axis, batch_ndim, redux
        )
    elif type(x) is core_tensor.Tensor_fp32_fast_bf16:
        core_tensor.sum_fiber_async_fp32_fast_bf16(
            alpha, x, beta, sum_fiber, axis, batch_ndim, redux
        )
    elif type(x) is core_tensor.Tensor_fp64:
        core_tensor.sum_fiber_async_fp64(
            alpha, x, beta, sum_fiber, axis, batch_ndim, redux
        )
    elif type(x) is core_tensor.Tensor_bf16:
        core_tensor.sum_fiber_async_bf16(
            alpha, x, beta, sum_fiber, axis, batch_ndim, redux
        )
    elif type(x) is core_tensor.Tensor_fp16:
        core_tensor.sum_fiber_async_fp16(
            alpha, x, beta, sum_fiber, axis, batch_ndim, redux
        )
    else:
        raise TypeError


def norm_fiber_inplace_async(
    alpha: float,
    x: Tensor,
    beta: float,
    norm_fiber: Tensor,
    axis: int,
    batch_ndim: int,
    redux: int = 0,
) -> None:
    """
    Wrapper for multiprecision norm_fiber
    """
    if type(x) is not type(norm_fiber):
        raise TypeError
    if type(x) is core_tensor.Tensor_fp32:
        core_tensor.norm_fiber_inplace_async_fp32(
            alpha, x, beta, norm_fiber, axis, batch_ndim, redux
        )
    elif type(x) is core_tensor.Tensor_fp32_fast_tf32:
        core_tensor.norm_fiber_inplace_async_fp32_fast_tf32(
            alpha, x, beta, norm_fiber, axis, batch_ndim, redux
        )
    elif type(x) is core_tensor.Tensor_fp64:
        core_tensor.norm_fiber_inplace_async_fp64(
            alpha, x, beta, norm_fiber, axis, batch_ndim, redux
        )
    elif type(x) is core_tensor.Tensor_bf16:
        core_tensor.norm_fiber_inplace_async_bf16(
            alpha, x, beta, norm_fiber, axis, batch_ndim, redux
        )
    else:
        raise TypeError


def norm_fiber_async(
    alpha: float,
    x1: Tensor,
    beta: float,
    x2: Tensor,
    norm_fiber: Tensor,
    axis: int,
    batch_ndim: int,
    redux: int = 0,
) -> None:
    """
    Wrapper for multiprecision norm_fiber
    """
    if type(x1) is not type(x2):
        raise TypeError
    if type(x1) is not type(norm_fiber):
        raise TypeError
    if type(x1) is core_tensor.Tensor_fp32:
        core_tensor.norm_fiber_async_fp32(
            alpha, x1, beta, x2, norm_fiber, axis, batch_ndim, redux
        )
    elif type(x1) is core_tensor.Tensor_fp32_fast_tf32:
        core_tensor.norm_fiber_async_fp32_fast_tf32(
            alpha, x1, beta, x2, norm_fiber, axis, batch_ndim, redux
        )
    elif type(x1) is core_tensor.Tensor_fp64:
        core_tensor.norm_fiber_async_fp64(
            alpha, x1, beta, x2, norm_fiber, axis, batch_ndim, redux
        )
    elif type(x1) is core_tensor.Tensor_bf16:
        core_tensor.norm_fiber_async_bf16(
            alpha, x1, beta, x2, norm_fiber, axis, batch_ndim, redux
        )
    else:
        raise TypeError


def norm_slice_inplace_async(
    alpha: float,
    x: Tensor,
    beta: float,
    y: Tensor,
    axis: int,
    redux: int = 0,
) -> None:
    """
    Wrapper for multiprecision norm_slice_inplace
    """
    if type(x) is not type(y):
        raise TypeError
    if type(x) is core_tensor.Tensor_fp32:
        core_tensor.norm_slice_inplace_async_fp32(
            alpha, x, beta, y, axis, redux
        )
    elif type(x) is core_tensor.Tensor_fp32_fast_tf32:
        core_tensor.norm_slice_inplace_async_fp32_fast_tf32(
            alpha, x, beta, y, axis, redux
        )
    elif type(x) is core_tensor.Tensor_fp32_fast_fp16:
        core_tensor.norm_slice_inplace_async_fp32_fast_fp16(
            alpha, x, beta, y, axis, redux
        )
    elif type(x) is core_tensor.Tensor_fp32_fast_bf16:
        core_tensor.norm_slice_inplace_async_fp32_fast_bf16(
            alpha, x, beta, y, axis, redux
        )
    elif type(x) is core_tensor.Tensor_fp64:
        core_tensor.norm_slice_inplace_async_fp64(
            alpha, x, beta, y, axis, redux
        )
    elif type(x) is core_tensor.Tensor_bf16:
        core_tensor.norm_slice_inplace_async_bf16(
            alpha, x, beta, y, axis, redux
        )
    elif type(x) is core_tensor.Tensor_fp16:
        core_tensor.norm_slice_inplace_async_fp16(
            alpha, x, beta, y, axis, redux
        )
    else:
        raise TypeError


def norm_slice_async(
    alpha: float,
    x: Tensor,
    beta: float,
    y: Tensor,
    z: Tensor,
    axis: int,
    redux: int = 0,
) -> None:
    """
    Wrapper for multiprecision norm_slice (out-of-place version)
    """
    if type(x) is not type(y):
        raise TypeError
    if type(x) is not type(z):
        raise TypeError
    if type(x) is core_tensor.Tensor_fp32:
        core_tensor.norm_slice_async_fp32(
            alpha, x, beta, y, z, axis, redux
        )
    elif type(x) is core_tensor.Tensor_fp32_fast_tf32:
        core_tensor.norm_slice_async_fp32_fast_tf32(
            alpha, x, beta, y, z, axis, redux
        )
    elif type(x) is core_tensor.Tensor_fp32_fast_fp16:
        core_tensor.norm_slice_async_fp32_fast_fp16(
            alpha, x, beta, y, z, axis, redux
        )
    elif type(x) is core_tensor.Tensor_fp32_fast_bf16:
        core_tensor.norm_slice_async_fp32_fast_bf16(
            alpha, x, beta, y, z, axis, redux
        )
    elif type(x) is core_tensor.Tensor_fp64:
        core_tensor.norm_slice_async_fp64(
            alpha, x, beta, y, z, axis, redux
        )
    elif type(x) is core_tensor.Tensor_bf16:
        core_tensor.norm_slice_async_bf16(
            alpha, x, beta, y, z, axis, redux
        )
    elif type(x) is core_tensor.Tensor_fp16:
        core_tensor.norm_slice_async_fp16(
            alpha, x, beta, y, z, axis, redux
        )
    else:
        raise TypeError


def norm_async(
    alpha: float,
    x: Tensor,
    beta: float,
    y: Tensor,
) -> None:
    """
    Wrapper for multiprecision norm (out-of-place version)
    """
    if type(x) is not type(y):
        raise TypeError
    if type(x) is core_tensor.Tensor_fp32:
        core_tensor.norm_async_fp32(alpha, x, beta, y)
    elif type(x) is core_tensor.Tensor_fp32_fast_tf32:
        core_tensor.norm_async_fp32_fast_tf32(alpha, x, beta, y)
    elif type(x) is core_tensor.Tensor_fp32_fast_fp16:
        core_tensor.norm_async_fp32_fast_fp16(alpha, x, beta, y)
    elif type(x) is core_tensor.Tensor_fp32_fast_bf16:
        core_tensor.norm_async_fp32_fast_bf16(alpha, x, beta, y)
    elif type(x) is core_tensor.Tensor_fp64:
        core_tensor.norm_async_fp64(alpha, x, beta, y)
    elif type(x) is core_tensor.Tensor_bf16:
        core_tensor.norm_async_bf16(alpha, x, beta, y)
    elif type(x) is core_tensor.Tensor_fp16:
        core_tensor.norm_async_fp16(alpha, x, beta, y)
    else:
        raise TypeError


def pow_async(alpha: float, exp: float, x: Tensor) -> None:
    """
    Wrapper for multiprecision pow
    """
    if type(x) is core_tensor.Tensor_fp32:
        core_tensor.pow_async_fp32(alpha, exp, x)
    else:
        core_tensor.pow_async_fp64(alpha, exp, x)


def softmax_async(
    maxsumexp: Tensor, x: Tensor, alpha: float, y: Tensor, axis: int
) -> None:
    """
    Wrapper for multiprecision softmax
    """
    if type(x) is not type(y):
        raise TypeError
    if type(maxsumexp) is not type(x):
        raise TypeError
    if type(x) is core_tensor.Tensor_fp32:
        core_tensor.softmax_async_fp32(maxsumexp, x, alpha, y, axis)
    elif type(x) is core_tensor.Tensor_fp32_fast_tf32:
        core_tensor.softmax_async_fp32_fast_tf32(maxsumexp, x, alpha, y, axis)
    elif type(x) is core_tensor.Tensor_fp32_fast_fp16:
        core_tensor.softmax_async_fp32_fast_fp16(maxsumexp, x, alpha, y, axis)
    elif type(x) is core_tensor.Tensor_fp32_fast_bf16:
        core_tensor.softmax_async_fp32_fast_bf16(maxsumexp, x, alpha, y, axis)
    elif type(x) is core_tensor.Tensor_fp64:
        core_tensor.softmax_async_fp64(maxsumexp, x, alpha, y, axis)
    elif type(x) is core_tensor.Tensor_bf16:
        core_tensor.softmax_async_bf16(maxsumexp, x, alpha, y, axis)
    elif type(x) is core_tensor.Tensor_fp16:
        core_tensor.softmax_async_fp16(maxsumexp, x, alpha, y, axis)
    else:
        raise TypeError


def softmax_inplace_async(
    maxsumexp: Tensor, alpha, x: Tensor, axis: int
) -> None:
    """
    Wrapper for multiprecision softmax
    """
    if type(maxsumexp) is not type(x):
        raise TypeError
    if type(x) is core_tensor.Tensor_fp32:
        core_tensor.softmax_inplace_async_fp32(maxsumexp, alpha, x, axis)
    elif type(x) is core_tensor.Tensor_fp32_fast_tf32:
        core_tensor.softmax_inplace_async_fp32_fast_tf32(
            maxsumexp, alpha, x, axis
        )
    elif type(x) is core_tensor.Tensor_fp32_fast_fp16:
        core_tensor.softmax_inplace_async_fp32_fast_fp16(
            maxsumexp, alpha, x, axis
        )
    elif type(x) is core_tensor.Tensor_fp32_fast_bf16:
        core_tensor.softmax_inplace_async_fp32_fast_bf16(
            maxsumexp, alpha, x, axis
        )
    elif type(x) is core_tensor.Tensor_fp64:
        core_tensor.softmax_inplace_async_fp64(maxsumexp, alpha, x, axis)
    elif type(x) is core_tensor.Tensor_bf16:
        core_tensor.softmax_inplace_async_bf16(maxsumexp, alpha, x, axis)
    elif type(x) is core_tensor.Tensor_fp16:
        core_tensor.softmax_inplace_async_fp16(maxsumexp, alpha, x, axis)
    else:
        raise TypeError


def scatter_async(x: TensorFloatOrInt, y: TensorFloatOrInt) -> None:
    """
    Wrapper for multiprecision scatter
    """
    if type(x) is not type(y):
        raise TypeError
    if type(x) is core_tensor.Tensor_fp32:
        core_tensor.scatter_async_fp32(x, y)
    elif type(x) is core_tensor.Tensor_fp64:
        core_tensor.scatter_async_fp64(x, y)
    elif type(x) is core_tensor.Tensor_int64:
        core_tensor.scatter_async_int64(x, y)
    elif type(x) is core_tensor.Tensor_bool:
        core_tensor.scatter_async_bool(x, y)
    elif type(x) is core_tensor.Tensor_bf16:
        core_tensor.scatter_async_bf16(x, y)
    elif type(x) is core_tensor.Tensor_fp16:
        core_tensor.scatter_async_fp16(x, y)
    elif type(x) is core_tensor.Tensor_fp32_fast_bf16:
        core_tensor.scatter_async_fp32_fast_bf16(x, y)
    elif type(x) is core_tensor.Tensor_fp32_fast_fp16:
        core_tensor.scatter_async_fp32_fast_fp16(x, y)
    elif type(x) is core_tensor.Tensor_fp32_fast_tf32:
        core_tensor.scatter_async_fp32_fast_tf32(x, y)
    else:
        raise TypeError


def randn_async(x: Tensor, start: Sequence[int], shape: Sequence[int],
                seed: int, mean: float, dev: float) -> None:
    """Wrapper for multiprecision randn."""
    if isinstance(x, Tensor_bf16):
        ops.randn_async_bf16(x, start, shape, seed, mean, dev)
    elif isinstance(x, Tensor_fp32):
        ops.randn_async_fp32(x, start, shape, seed, mean, dev)
    elif isinstance(x, Tensor_fp32_fast_tf32):
        ops.randn_async_fp32_fast_tf32(x, start, shape, seed, mean, dev)
    elif isinstance(x, Tensor_fp64):
        ops.randn_async_fp64(x, start, shape, seed, mean, dev)
    else:
        raise TypeError('Wrong tensor type {type(x)}.')


def multiply_async(alpha: float, x: Tensor, y: Tensor, z: Tensor) -> None:
    """
    Wrapper for multiprecision multiply
    """
    if type(x) is not type(y):
        raise TypeError
    if type(x) is not type(z):
        raise TypeError
    if type(x) is core_tensor.Tensor_fp32:
        core_tensor.multiply_async_fp32(alpha, x, y, z)
    elif type(x) is core_tensor.Tensor_fp32_fast_tf32:
        core_tensor.multiply_async_fp32_fast_tf32(alpha, x, y, z)
    elif type(x) is core_tensor.Tensor_fp32_fast_fp16:
        core_tensor.multiply_async_fp32_fast_fp16(alpha, x, y, z)
    elif type(x) is core_tensor.Tensor_fp32_fast_bf16:
        core_tensor.multiply_async_fp32_fast_bf16(alpha, x, y, z)
    elif type(x) is core_tensor.Tensor_fp64:
        core_tensor.multiply_async_fp64(alpha, x, y, z)
    elif type(x) is core_tensor.Tensor_bf16:
        core_tensor.multiply_async_bf16(alpha, x, y, z)
    elif type(x) is core_tensor.Tensor_fp16:
        core_tensor.multiply_async_fp16(alpha, x, y, z)
    else:
        raise TypeError


def multiply_inplace_async(alpha: float, x: Tensor, y: Tensor) -> None:
    """
    Wrapper for multiprecision multiply_inplace
    """
    if type(x) is not type(y):
        raise TypeError
    if type(x) is core_tensor.Tensor_fp32:
        core_tensor.multiply_inplace_async_fp32(alpha, x, y)
    elif type(x) is core_tensor.Tensor_fp32_fast_tf32:
        core_tensor.multiply_inplace_async_fp32_fast_tf32(alpha, x, y)
    elif type(x) is core_tensor.Tensor_fp32_fast_fp16:
        core_tensor.multiply_inplace_async_fp32_fast_fp16(alpha, x, y)
    elif type(x) is core_tensor.Tensor_fp32_fast_bf16:
        core_tensor.multiply_inplace_async_fp32_fast_bf16(alpha, x, y)
    elif type(x) is core_tensor.Tensor_fp64:
        core_tensor.multiply_inplace_async_fp64(alpha, x, y)
    elif type(x) is core_tensor.Tensor_bf16:
        core_tensor.multiply_inplace_async_bf16(alpha, x, y)
    elif type(x) is core_tensor.Tensor_fp16:
        core_tensor.multiply_inplace_async_fp16(alpha, x, y)
    else:
        raise TypeError


def add_async(alpha: float, x: Tensor, beta: float, y: Tensor,
        z: Tensor) -> None:
    """
    Wrapper for multiprecision add
    """
    if type(x) is not type(y):
        raise TypeError
    if type(x) is not type(z):
        raise TypeError
    if type(x) is core_tensor.Tensor_fp32:
        core_tensor.add_async_fp32(alpha, x, beta, y, z)
    elif type(x) is core_tensor.Tensor_fp32_fast_tf32:
        core_tensor.add_async_fp32_fast_tf32(alpha, x, beta, y, z)
    elif type(x) is core_tensor.Tensor_fp32_fast_fp16:
        core_tensor.add_async_fp32_fast_fp16(alpha, x, beta, y, z)
    elif type(x) is core_tensor.Tensor_fp32_fast_bf16:
        core_tensor.add_async_fp32_fast_bf16(alpha, x, beta, y, z)
    elif type(x) is core_tensor.Tensor_fp64:
        core_tensor.add_async_fp64(alpha, x, beta, y, z)
    elif type(x) is core_tensor.Tensor_bf16:
        core_tensor.add_async_bf16(alpha, x, beta, y, z)
    elif type(x) is core_tensor.Tensor_fp16:
        core_tensor.add_async_fp16(alpha, x, beta, y, z)
    else:
        raise TypeError


def add_inplace_async(alpha: float, x: Tensor, beta: float, y: Tensor) -> None:
    """
    Wrapper for multiprecision add_inplace
    """
    if type(x) is not type(y):
        raise TypeError
    if type(x) is core_tensor.Tensor_fp32:
        core_tensor.add_inplace_async_fp32(alpha, x, beta, y)
    elif type(x) is core_tensor.Tensor_fp32_fast_tf32:
        core_tensor.add_inplace_async_fp32_fast_tf32(alpha, x, beta, y)
    elif type(x) is core_tensor.Tensor_fp32_fast_fp16:
        core_tensor.add_inplace_async_fp32_fast_fp16(alpha, x, beta, y)
    elif type(x) is core_tensor.Tensor_fp32_fast_bf16:
        core_tensor.add_inplace_async_fp32_fast_bf16(alpha, x, beta, y)
    elif type(x) is core_tensor.Tensor_fp64:
        core_tensor.add_inplace_async_fp64(alpha, x, beta, y)
    elif type(x) is core_tensor.Tensor_bf16:
        core_tensor.add_inplace_async_bf16(alpha, x, beta, y)
    elif type(x) is core_tensor.Tensor_fp16:
        core_tensor.add_inplace_async_fp16(alpha, x, beta, y)
    else:
        raise TypeError


def maxsumexp_async(
    x: Tensor, maxsumexp: Tensor, axis: int, redux: int = 0
) -> None:
    """
    Wrapper for multiprecision maxsumexp
    """
    if type(x) is not type(maxsumexp):
        raise TypeError
    if type(x) is core_tensor.Tensor_fp32:
        core_tensor.maxsumexp_async_fp32(x, maxsumexp, axis, redux)
    elif type(x) is core_tensor.Tensor_fp32_fast_tf32:
        core_tensor.maxsumexp_async_fp32_fast_tf32(x, maxsumexp, axis, redux)
    elif type(x) is core_tensor.Tensor_fp32_fast_fp16:
        core_tensor.maxsumexp_async_fp32_fast_fp16(x, maxsumexp, axis, redux)
    elif type(x) is core_tensor.Tensor_fp32_fast_bf16:
        core_tensor.maxsumexp_async_fp32_fast_bf16(x, maxsumexp, axis, redux)
    elif type(x) is core_tensor.Tensor_fp64:
        core_tensor.maxsumexp_async_fp64(x, maxsumexp, axis, redux)
    elif type(x) is core_tensor.Tensor_bf16:
        core_tensor.maxsumexp_async_bf16(x, maxsumexp, axis, redux)
    elif type(x) is core_tensor.Tensor_fp16:
        core_tensor.maxsumexp_async_fp16(x, maxsumexp, axis, redux)
    else:
        raise TypeError


def add_slice_inplace_async(
    alpha: float, add_slice: Tensor, beta, x: Tensor, axis: int
) -> None:
    """
    Wrapper for multiprecision add_slice_inplace
    """
    if type(add_slice) is not type(x):
        raise TypeError
    if type(x) is core_tensor.Tensor_fp32:
        core_tensor.add_slice_inplace_async_fp32(
            alpha, add_slice, beta, x, axis
        )
    elif type(x) is core_tensor.Tensor_fp64:
        core_tensor.add_slice_inplace_async_fp64(
            alpha, add_slice, beta, x, axis
        )
    elif type(x) is core_tensor.Tensor_fp32_fast_tf32:
        core_tensor.add_slice_inplace_async_fp32_fast_tf32(
            alpha, add_slice, beta, x, axis
        )
    elif type(x) is core_tensor.Tensor_fp32_fast_fp16:
        core_tensor.add_slice_inplace_async_fp32_fast_fp16(
            alpha, add_slice, beta, x, axis
        )
    elif type(x) is core_tensor.Tensor_fp32_fast_bf16:
        core_tensor.add_slice_inplace_async_fp32_fast_bf16(
            alpha, add_slice, beta, x, axis
        )
    elif type(x) is core_tensor.Tensor_bf16:
        core_tensor.add_slice_inplace_async_bf16(
            alpha, add_slice, beta, x, axis
        )
    elif type(x) is core_tensor.Tensor_fp16:
        core_tensor.add_slice_inplace_async_fp16(
            alpha, add_slice, beta, x, axis
        )
    else:
        raise TypeError


def add_slice_async(
    alpha: float, add_slice: Tensor, beta, x: Tensor, y: Tensor, axis: int
) -> None:
    """
    Wrapper for multiprecision add_slice
    """
    if type(add_slice) is not type(x):
        raise TypeError
    if type(x) is core_tensor.Tensor_fp32:
        core_tensor.add_slice_async_fp32(alpha, add_slice, beta, x, y, axis)
    elif type(x) is core_tensor.Tensor_fp64:
        core_tensor.add_slice_async_fp64(alpha, add_slice, beta, x, y, axis)
    elif type(x) is core_tensor.Tensor_fp32_fast_tf32:
        core_tensor.add_slice_async_fp32_fast_tf32(
            alpha, add_slice, beta, x, y, axis
        )
    elif type(x) is core_tensor.Tensor_fp32_fast_fp16:
        core_tensor.add_slice_async_fp32_fast_fp16(
            alpha, add_slice, beta, x, y, axis
        )
    elif type(x) is core_tensor.Tensor_fp32_fast_bf16:
        core_tensor.add_slice_async_fp32_fast_bf16(
            alpha, add_slice, beta, x, y, axis
        )
    elif type(x) is core_tensor.Tensor_bf16:
        core_tensor.add_slice_async_bf16(alpha, add_slice, beta, x, y, axis)
    elif type(x) is core_tensor.Tensor_fp16:
        core_tensor.add_slice_async_fp16(alpha, add_slice, beta, x, y, axis)
    else:
        raise TypeError


def scale_slice_async(
    alpha: float, src: Tensor, dst: Tensor, axis: int
) -> None:
    """
    Wrapper for multiprecision scale_slice_async
    """
    if type(src) is not type(dst):
        raise TypeError
    if type(src) is core_tensor.Tensor_fp32:
        core_tensor.scale_slice_async_fp32(alpha, src, dst, axis)
    elif type(src) is core_tensor.Tensor_fp64:
        core_tensor.scale_slice_async_fp64(alpha, src, dst, axis)
    elif type(src) is core_tensor.Tensor_fp32_fast_tf32:
        core_tensor.scale_slice_async_fp32_fast_tf32(alpha, src, dst, axis)
    elif type(src) is core_tensor.Tensor_fp32_fast_fp16:
        core_tensor.scale_slice_async_fp32_fast_fp16(alpha, src, dst, axis)
    elif type(src) is core_tensor.Tensor_fp32_fast_bf16:
        core_tensor.scale_slice_async_fp32_fast_bf16(alpha, src, dst, axis)
    elif type(src) is core_tensor.Tensor_bf16:
        core_tensor.scale_slice_async_bf16(alpha, src, dst, axis)
    elif type(src) is core_tensor.Tensor_fp16:
        core_tensor.scale_slice_async_fp16(alpha, src, dst, axis)
    else:
        raise TypeError


def add_fiber_inplace_async(
    alpha: float, add_fiber_inplace: Tensor, beta, x: Tensor,
    axis: int, batch_ndim: int
) -> None:
    """Wrapper for multiprecision `add_fiber_inplace`."""
    ts = (add_fiber_inplace, x)
    if is_tensor_of(ts, Tensor_bf16):
        ops.add_fiber_inplace_async_bf16(
            alpha, ts[0], beta, ts[1], axis, batch_ndim
        )
    elif is_tensor_of(ts, Tensor_fp16):
        ops.add_fiber_inplace_async_fp16(
            alpha, ts[0], beta, ts[1], axis, batch_ndim
        )
    elif is_tensor_of(ts, Tensor_fp32):
        ops.add_fiber_inplace_async_fp32(
            alpha, ts[0], beta, ts[1], axis, batch_ndim
        )
    elif is_tensor_of(ts, Tensor_fp32_fast_tf32):
        ops.add_fiber_inplace_async_fp32_fast_tf32(
            alpha, ts[0], beta, ts[1], axis, batch_ndim
        )
    elif is_tensor_of(ts, Tensor_fp32_fast_fp16):
        ops.add_fiber_inplace_async_fp32_fast_fp16(
            alpha, ts[0], beta, ts[1], axis, batch_ndim)
    elif is_tensor_of(ts, Tensor_fp32_fast_bf16):
        ops.add_fiber_inplace_async_fp32_fast_bf16(
            alpha, ts[0], beta, ts[1], axis, batch_ndim)
    elif is_tensor_of(ts, Tensor_fp64):
        ops.add_fiber_inplace_async_fp64(
            alpha, ts[0], beta, ts[1], axis, batch_ndim
        )
    else:
        types = ', '.join(str(type(t)) for t in ts)
        raise TypeError(
            f'Tensor must share the same type but actual types are {types}.')


def scale_fiber_async(
    alpha: float, src: Tensor, dst: Tensor,
    axis: int, batch_ndim: int
) -> None:
    """Wrapper for multiprecision `scale_fiber`."""
    ts = (src, dst)
    if is_tensor_of(ts, Tensor_bf16):
        ops.scale_fiber_async_bf16(
            alpha, ts[0], ts[1], axis, batch_ndim
        )
    elif is_tensor_of(ts, Tensor_fp16):
        ops.scale_fiber_async_fp16(
            alpha, ts[0], ts[1], axis, batch_ndim
        )
    elif is_tensor_of(ts, Tensor_fp32):
        ops.scale_fiber_async_fp32(
            alpha, ts[0], ts[1], axis, batch_ndim
        )
    elif is_tensor_of(ts, Tensor_fp32_fast_tf32):
        ops.scale_fiber_async_fp32_fast_tf32(
            alpha, ts[0], ts[1], axis, batch_ndim
        )
    elif is_tensor_of(ts, Tensor_fp32_fast_fp16):
        ops.scale_fiber_async_fp32_fast_fp16(
            alpha, ts[0], ts[1], axis, batch_ndim)
    elif is_tensor_of(ts, Tensor_fp32_fast_bf16):
        ops.scale_fiber_async_fp32_fast_bf16(
            alpha, ts[0], ts[1], axis, batch_ndim)
    elif is_tensor_of(ts, Tensor_fp64):
        ops.scale_fiber_async_fp64(
            alpha, ts[0], ts[1], axis, batch_ndim
        )
    else:
        types = ', '.join(str(type(t)) for t in ts)
        raise TypeError(
            f'Tensor must share the same type but actual types are {types}.')


def add_fiber_async(
    alpha: float, add_fiber: Tensor, beta, x: Tensor, y: Tensor,
    axis: int, batch_ndim: int
) -> None:
    """Wrapper for multiprecision `add_fiber`."""
    ts = (add_fiber, x, y)
    if is_tensor_of(ts, Tensor_bf16):
        ops.add_fiber_async_bf16(
            alpha, add_fiber, beta, x, y, axis, batch_ndim
        )
    elif is_tensor_of(ts, Tensor_fp32):
        ops.add_fiber_async_fp32(
            alpha, add_fiber, beta, x, y, axis, batch_ndim
        )
    elif is_tensor_of(ts, Tensor_fp32_fast_tf32):
        ops.add_fiber_async_fp32_fast_tf32(
            alpha, add_fiber, beta, x, y, axis, batch_ndim
        )
    elif is_tensor_of(ts, Tensor_fp64):
        ops.add_fiber_async_fp64(
            alpha, add_fiber, beta, x, y, axis, batch_ndim
        )
    else:
        types = ', '.join(str(type(t)) for t in ts)
        raise TypeError(
            f'Tensor must share the same type but actual types are {types}.')


def multiply_slice_async(
    alpha: float, x: Tensor, y: Tensor, axis: int
) -> None:
    """
    Wrapper for multiprecision multiply_slice
    """
    if type(x) is not type(y):
        raise TypeError
    if type(x) is core_tensor.Tensor_fp32:
        core_tensor.multiply_slice_async_fp32(alpha, x, y, axis)
    elif type(x) is core_tensor.Tensor_fp32_fast_tf32:
        core_tensor.multiply_slice_async_fp32_fast_tf32(
            alpha, x, y, axis)
    elif type(x) is core_tensor.Tensor_fp32_fast_fp16:
        core_tensor.multiply_slice_async_fp32_fast_fp16(
            alpha, x, y, axis)
    elif type(x) is core_tensor.Tensor_fp32_fast_bf16:
        core_tensor.multiply_slice_async_fp32_fast_bf16(
            alpha, x, y, axis)
    elif type(x) is core_tensor.Tensor_fp64:
        core_tensor.multiply_slice_async_fp64(alpha, x, y, axis)
    elif type(x) is core_tensor.Tensor_bf16:
        core_tensor.multiply_slice_async_bf16(alpha, x, y, axis)
    elif type(x) is core_tensor.Tensor_fp16:
        core_tensor.multiply_slice_async_fp16(alpha, x, y, axis)
    else:
        raise TypeError


def multiply_fiber_inplace_async(
    alpha: float, src: Tensor, dst: Tensor, axis: int
) -> None:
    """
    Wrapper for multiprecision multiply_fiber_inplace
    """
    if type(src) is not type(dst):
        raise TypeError
    if type(dst) is core_tensor.Tensor_fp32:
        core_tensor.multiply_fiber_inplace_async_fp32(
            alpha, src, dst, axis)
    elif type(dst) is core_tensor.Tensor_fp32_fast_tf32:
        core_tensor.multiply_fiber_inplace_async_fp32_fast_tf32(
            alpha, src, dst, axis)
    elif type(dst) is core_tensor.Tensor_fp32_fast_fp16:
        core_tensor.multiply_fiber_inplace_async_fp32_fast_fp16(
            alpha, src, dst, axis)
    elif type(dst) is core_tensor.Tensor_fp32_fast_bf16:
        core_tensor.multiply_fiber_inplace_async_fp32_fast_bf16(
            alpha, src, dst, axis)
    elif type(dst) is core_tensor.Tensor_fp64:
        core_tensor.multiply_fiber_inplace_async_fp64(
            alpha, src, dst, axis)
    elif type(dst) is core_tensor.Tensor_bf16:
        core_tensor.multiply_fiber_inplace_async_bf16(
            alpha, src, dst, axis)
    elif type(dst) is core_tensor.Tensor_fp16:
        core_tensor.multiply_fiber_inplace_async_fp16(
            alpha, src, dst, axis)
    else:
        raise TypeError


def multiply_fiber_async(
    alpha: float, x: Tensor, y: Tensor, z: Tensor, axis: int
) -> None:
    """
    Wrapper for multiprecision multiply_fiber
    """
    if type(x) is not type(y):
        raise TypeError
    if type(y) is not type(z):
        raise TypeError
    if type(x) is core_tensor.Tensor_fp32:
        core_tensor.multiply_fiber_async_fp32(alpha, x, y, z, axis)
    elif type(x) is core_tensor.Tensor_fp32_fast_tf32:
        core_tensor.multiply_fiber_async_fp32_fast_tf32(
            alpha, x, y, z, axis
        )
    elif type(x) is core_tensor.Tensor_fp32_fast_fp16:
        core_tensor.multiply_fiber_async_fp32_fast_fp16(
            alpha, x, y, z, axis
        )
    elif type(x) is core_tensor.Tensor_fp32_fast_bf16:
        core_tensor.multiply_fiber_async_fp32_fast_bf16(
            alpha, x, y, z, axis
        )
    elif type(x) is core_tensor.Tensor_fp64:
        core_tensor.multiply_fiber_async_fp64(alpha, x, y, z, axis)
    elif type(x) is core_tensor.Tensor_bf16:
        core_tensor.multiply_fiber_async_bf16(alpha, x, y, z, axis)
    elif type(x) is core_tensor.Tensor_fp16:
        core_tensor.multiply_fiber_async_fp16(alpha, x, y, z, axis)
    else:
        raise TypeError


def gather_async(x: TensorFloatOrInt, y: TensorFloatOrInt) -> None:
    """
    Wrapper for multiprecision gather
    """
    if type(x) is not type(y):
        raise TypeError
    if type(x) is core_tensor.Tensor_fp32:
        core_tensor.gather_async_fp32(x, y)
    elif type(x) is core_tensor.Tensor_fp64:
        core_tensor.gather_async_fp64(x, y)
    elif type(x) is core_tensor.Tensor_int64:
        core_tensor.gather_async_int64(x, y)
    elif type(x) is core_tensor.Tensor_bool:
        core_tensor.gather_async_bool(x, y)
    elif type(x) is core_tensor.Tensor_bf16:
        core_tensor.gather_async_bf16(x, y)
    elif type(x) is core_tensor.Tensor_fp16:
        core_tensor.gather_async_fp16(x, y)
    elif type(x) is core_tensor.Tensor_fp32_fast_bf16:
        core_tensor.gather_async_fp32_fast_bf16(x, y)
    elif type(x) is core_tensor.Tensor_fp32_fast_fp16:
        core_tensor.gather_async_fp32_fast_fp16(x, y)
    else:
        raise TypeError


def copy_intersection_async(
    x: TensorFloatOrInt,
    x_offset: List[int],
    y: TensorFloatOrInt,
    y_offset: List[int],
) -> None:
    """
    Wrapper for multiprecision copy_intersection
    """
    if type(x) is not type(y):
        raise TypeError
    if type(x) is core_tensor.Tensor_fp32:
        core_tensor.copy_intersection_async_fp32(x, x_offset, y, y_offset)
    elif type(x) is core_tensor.Tensor_bf16:
        core_tensor.copy_intersection_async_bf16(x, x_offset, y, y_offset)
    elif type(x) is core_tensor.Tensor_fp64:
        core_tensor.copy_intersection_async_fp64(x, x_offset, y, y_offset)
    elif type(x) is core_tensor.Tensor_int64:
        core_tensor.copy_intersection_async_int64(x, x_offset, y, y_offset)
    elif type(x) is core_tensor.Tensor_bool:
        core_tensor.copy_intersection_async_bool(x, x_offset, y, y_offset)
    else:
        raise TypeError


def copy_async(x: TensorFloatOrInt, y: TensorFloatOrInt) -> None:
    """
    Wrapper for multiprecision copy
    """
    if type(x) is not type(y):
        raise TypeError
    if type(x) is core_tensor.Tensor_fp32:
        core_tensor.copy_async_fp32(x, y)
    elif type(x) is core_tensor.Tensor_fp32_fast_tf32:
        core_tensor.copy_async_fp32_fast_tf32(x, y)
    elif type(x) is core_tensor.Tensor_fp32_fast_fp16:
        core_tensor.copy_async_fp32_fast_fp16(x, y)
    elif type(x) is core_tensor.Tensor_fp32_fast_bf16:
        core_tensor.copy_async_fp32_fast_bf16(x, y)
    elif type(x) is core_tensor.Tensor_fp64:
        core_tensor.copy_async_fp64(x, y)
    elif type(x) is core_tensor.Tensor_int64:
        core_tensor.copy_async_int64(x, y)
    elif type(x) is core_tensor.Tensor_bf16:
        core_tensor.copy_async_bf16(x, y)
    else:
        raise TypeError


def clear_async(x: Tensor) -> None:
    """
    Wrapper for multiprecision clear
    """
    if type(x) is core_tensor.Tensor_fp32:
        core_tensor.clear_async_fp32(x)
    elif type(x) is core_tensor.Tensor_fp32_fast_tf32:
        core_tensor.clear_async_fp32_fast_tf32(x)
    elif type(x) is core_tensor.Tensor_fp32_fast_fp16:
        core_tensor.clear_async_fp32_fast_fp16(x)
    elif type(x) is core_tensor.Tensor_fp32_fast_bf16:
        core_tensor.clear_async_fp32_fast_bf16(x)
    elif type(x) is core_tensor.Tensor_fp64:
        core_tensor.clear_async_fp64(x)
    elif type(x) is core_tensor.Tensor_bf16:
        core_tensor.clear_async_bf16(x)
    elif type(x) is core_tensor.Tensor_fp16:
        core_tensor.clear_async_fp16(x)
    else:
        raise TypeError


def sqrt_async(x: Tensor, y: Tensor) -> None:
    """
    Wrapper for multiprecision square root
    """
    if type(x) is not type(y):
        raise TypeError
    if type(x) is core_tensor.Tensor_fp32:
        core_tensor.sqrt_async_fp32(x, y)
    elif type(x) is core_tensor.Tensor_fp64:
        core_tensor.sqrt_async_fp64(x, y)
    else:
        raise TypeError


def sqrt_inplace_async(x: Tensor) -> None:
    """
    Wrapper for multiprecision inplace square root
    """
    if type(x) is core_tensor.Tensor_fp32:
        core_tensor.sqrt_inplace_async_fp32(x)
    elif type(x) is core_tensor.Tensor_fp64:
        core_tensor.sqrt_inplace_async_fp64(x)
    else:
        raise TypeError


def sumprod_slice_async(
    alpha: float,
    src1: Tensor,
    src2: Tensor,
    beta: float,
    dst: Tensor,
    axis: int,
    redux: int = 0,
) -> None:
    """
    Wrapper for multiprecision sumprod_slice
    """
    if type(src1) is not type(src2):
        raise TypeError
    if type(src1) is not type(dst):
        raise TypeError
    if type(src1) is core_tensor.Tensor_fp32:
        core_tensor.sumprod_slice_async_fp32(
            alpha, src1, src2, beta, dst, axis, redux
        )
    elif type(src1) is core_tensor.Tensor_fp32_fast_tf32:
        core_tensor.sumprod_slice_async_fp32_fast_tf32(
            alpha, src1, src2, beta, dst, axis, redux
        )
    elif type(src1) is core_tensor.Tensor_fp32_fast_fp16:
        core_tensor.sumprod_slice_async_fp32_fast_fp16(
            alpha, src1, src2, beta, dst, axis, redux
        )
    elif type(src1) is core_tensor.Tensor_fp32_fast_bf16:
        core_tensor.sumprod_slice_async_fp32_fast_bf16(
            alpha, src1, src2, beta, dst, axis, redux
        )
    elif type(src1) is core_tensor.Tensor_fp64:
        core_tensor.sumprod_slice_async_fp64(
            alpha, src1, src2, beta, dst, axis, redux
        )
    elif type(src1) is core_tensor.Tensor_bf16:
        core_tensor.sumprod_slice_async_bf16(
            alpha, src1, src2, beta, dst, axis, redux
        )
    elif type(src1) is core_tensor.Tensor_fp16:
        core_tensor.sumprod_slice_async_fp16(
            alpha, src1, src2, beta, dst, axis, redux
        )
    else:
        raise TypeError


def sumprod_fiber_async(
    alpha: float,
    src1: Tensor,
    src2: Tensor,
    beta: float,
    dst: Tensor,
    axis: int,
    redux: int = 0,
) -> None:
    """
    Wrapper for multiprecision sumprod_fiber
    """
    if type(src1) is not type(src2):
        raise TypeError
    if type(src1) is not type(dst):
        raise TypeError
    if type(src1) is core_tensor.Tensor_fp32:
        core_tensor.sumprod_fiber_async_fp32(
            alpha, src1, src2, beta, dst, axis, redux
        )
    elif type(src1) is core_tensor.Tensor_fp32_fast_tf32:
        core_tensor.sumprod_fiber_async_fp32_fast_tf32(
            alpha, src1, src2, beta, dst, axis, redux
        )
    elif type(src1) is core_tensor.Tensor_fp32_fast_fp16:
        core_tensor.sumprod_fiber_async_fp32_fast_fp16(
            alpha, src1, src2, beta, dst, axis, redux
        )
    elif type(src1) is core_tensor.Tensor_fp32_fast_bf16:
        core_tensor.sumprod_fiber_async_fp32_fast_bf16(
            alpha, src1, src2, beta, dst, axis, redux
        )
    elif type(src1) is core_tensor.Tensor_fp64:
        core_tensor.sumprod_fiber_async_fp64(
            alpha, src1, src2, beta, dst, axis, redux
        )
    elif type(src1) is core_tensor.Tensor_bf16:
        core_tensor.sumprod_fiber_async_bf16(
            alpha, src1, src2, beta, dst, axis, redux
        )
    elif type(src1) is core_tensor.Tensor_fp16:
        core_tensor.sumprod_fiber_async_fp16(
            alpha, src1, src2, beta, dst, axis, redux
        )
    else:
        raise TypeError


def logsumexp_async(maxsumexp: Tensor, logsumexp: Tensor) -> None:
    if type(maxsumexp) is not type(logsumexp):
        raise TypeError
    if type(maxsumexp) is core_tensor.Tensor_fp32:
        core_tensor.logsumexp_async_fp32(maxsumexp, logsumexp)
    elif type(maxsumexp) is core_tensor.Tensor_fp32_fast_tf32:
        core_tensor.logsumexp_async_fp32_fast_tf32(maxsumexp, logsumexp)
    elif type(maxsumexp) is core_tensor.Tensor_fp32_fast_fp16:
        core_tensor.logsumexp_async_fp32_fast_fp16(maxsumexp, logsumexp)
    elif type(maxsumexp) is core_tensor.Tensor_fp32_fast_bf16:
        core_tensor.logsumexp_async_fp32_fast_bf16(maxsumexp, logsumexp)
    elif type(maxsumexp) is core_tensor.Tensor_fp64:
        core_tensor.logsumexp_async_fp64(maxsumexp, logsumexp)
    elif type(maxsumexp) is core_tensor.Tensor_bf16:
        core_tensor.logsumexp_async_bf16(maxsumexp, logsumexp)
    elif type(maxsumexp) is core_tensor.Tensor_fp16:
        core_tensor.logsumexp_async_fp16(maxsumexp, logsumexp)
    else:
        raise TypeError


def total_sum_accum_async(
    alpha: float,
    logsumexp: Tensor,
    src: Tensor,
    class_labels: Tensor_int64,
    val: Tensor,
    ignore_index: int
):
    if type(logsumexp) is core_tensor.Tensor_fp32:
        core_tensor.total_sum_accum_async_fp32(
            alpha, logsumexp, src, class_labels, val, ignore_index
        )
    elif type(logsumexp) is core_tensor.Tensor_fp32_fast_tf32:
        core_tensor.total_sum_accum_async_fp32_fast_tf32(
            alpha, logsumexp, src, class_labels, val, ignore_index
        )
    elif type(logsumexp) is core_tensor.Tensor_fp32_fast_fp16:
        core_tensor.total_sum_accum_async_fp32_fast_fp16(
            alpha, logsumexp, src, class_labels, val, ignore_index
        )
    elif type(logsumexp) is core_tensor.Tensor_fp32_fast_bf16:
        core_tensor.total_sum_accum_async_fp32_fast_bf16(
            alpha, logsumexp, src, class_labels, val, ignore_index
        )
    elif type(logsumexp) is core_tensor.Tensor_fp64:
        core_tensor.total_sum_accum_async_fp64(
            alpha, logsumexp, src, class_labels, val, ignore_index
        )
    elif type(logsumexp) is core_tensor.Tensor_bf16:
        core_tensor.total_sum_accum_async_bf16(
            alpha, logsumexp, src, class_labels, val, ignore_index
        )
    elif type(logsumexp) is core_tensor.Tensor_fp16:
        core_tensor.total_sum_accum_async_fp16(
            alpha, logsumexp, src, class_labels, val, ignore_index
        )
    else:
        raise TypeError


def subtract_indexed_outputs_async(
    val: float, class_labels: Tensor_int64, dst: Tensor,
    ignore_index: int
):
    if type(dst) is core_tensor.Tensor_fp32:
        core_tensor.subtract_indexed_outputs_async_fp32(
            val, class_labels, dst, ignore_index)
    elif type(dst) is core_tensor.Tensor_fp32_fast_tf32:
        core_tensor.subtract_indexed_outputs_async_fp32_fast_tf32(
            val, class_labels, dst, ignore_index)
    elif type(dst) is core_tensor.Tensor_fp32_fast_fp16:
        core_tensor.subtract_indexed_outputs_async_fp32_fast_fp16(
            val, class_labels, dst, ignore_index)
    elif type(dst) is core_tensor.Tensor_fp32_fast_bf16:
        core_tensor.subtract_indexed_outputs_async_fp32_fast_bf16(
            val, class_labels, dst, ignore_index)
    elif type(dst) is core_tensor.Tensor_fp64:
        core_tensor.subtract_indexed_outputs_async_fp64(
            val, class_labels, dst, ignore_index)
    elif type(dst) is core_tensor.Tensor_bf16:
        core_tensor.subtract_indexed_outputs_async_bf16(
            val, class_labels, dst, ignore_index)
    elif type(dst) is core_tensor.Tensor_fp16:
        core_tensor.subtract_indexed_outputs_async_fp16(
            val, class_labels, dst, ignore_index)
    else:
        raise TypeError


def scale_async(alpha: float, x: Tensor, y: Tensor) -> None:
    """
    Wrapper for multiprecision scaling
    """
    if type(x) is not type(y):
        raise TypeError
    if type(x) is core_tensor.Tensor_fp32:
        core_tensor.scale_async_fp32(alpha, x, y)
    elif type(x) is core_tensor.Tensor_fp64:
        core_tensor.scale_async_fp64(alpha, x, y)
    elif type(x) is core_tensor.Tensor_bf16:
        core_tensor.scale_async_bf16(alpha, x, y)
    elif type(x) is core_tensor.Tensor_fp16:
        core_tensor.scale_async_fp16(alpha, x, y)
    elif type(x) is core_tensor.Tensor_fp32_fast_tf32:
        core_tensor.scale_async_fp32_fast_tf32(alpha, x, y)
    elif type(x) is core_tensor.Tensor_fp32_fast_fp16:
        core_tensor.scale_async_fp32_fast_fp16(alpha, x, y)
    elif type(x) is core_tensor.Tensor_fp32_fast_bf16:
        core_tensor.scale_async_fp32_fast_bf16(alpha, x, y)
    else:
        raise TypeError


def scale_inplace_async(alpha: float, x: Tensor) -> None:
    """
    Wrapper for multiprecision scaling
    """
    if type(x) is core_tensor.Tensor_fp32:
        core_tensor.scale_inplace_async_fp32(alpha, x)
    elif type(x) is core_tensor.Tensor_fp32_fast_tf32:
        core_tensor.scale_inplace_async_fp32_fast_tf32(alpha, x)
    elif type(x) is core_tensor.Tensor_fp64:
        core_tensor.scale_inplace_async_fp64(alpha, x)
    elif type(x) is core_tensor.Tensor_fp16:
        core_tensor.scale_inplace_async_fp16(alpha, x)
    elif type(x) is core_tensor.Tensor_bf16:
        core_tensor.scale_inplace_async_bf16(alpha, x)
    else:
        raise TypeError


def mask_scalar_async(mask: Tensor_bool, alpha: float, x: Tensor,
                      batch_ndim: int) -> None:
    """Wrapper for multiprecision scaling."""
    if isinstance(x, Tensor_bf16):
        ops.mask_scalar_async_bf16(mask, alpha, x, batch_ndim)
    elif isinstance(x, Tensor_fp16):
        ops.mask_scalar_async_fp16(mask, alpha, x, batch_ndim)
    elif isinstance(x, Tensor_fp32):
        ops.mask_scalar_async_fp32(mask, alpha, x, batch_ndim)
    elif isinstance(x, Tensor_fp32_fast_tf32):
        ops.mask_scalar_async_fp32_fast_tf32(mask, alpha, x, batch_ndim)
    elif isinstance(x, Tensor_fp32_fast_fp16):
        ops.mask_scalar_async_fp32_fast_fp16(mask, alpha, x, batch_ndim)
    elif isinstance(x, Tensor_fp32_fast_bf16):
        ops.mask_scalar_async_fp32_fast_bf16(mask, alpha, x, batch_ndim)
    elif isinstance(x, Tensor_fp64):
        ops.mask_scalar_async_fp64(mask, alpha, x, batch_ndim)
    else:
        raise TypeError('Wrong tensor type {type(x)}.')


def embedding_async(
    index: Tensor_int64, vocab: Tensor, embed: Tensor, axis: int
) -> None:
    """
    Wrapper for multiprecision embedding
    """
    if type(vocab) is not type(embed):
        raise TypeError
    if type(embed) is core_tensor.Tensor_fp32:
        core_tensor.embedding_async_fp32(index, vocab, embed, axis)
    elif type(embed) is core_tensor.Tensor_fp32_fast_tf32:
        core_tensor.embedding_async_fp32_fast_tf32(index, vocab, embed, axis)
    elif type(embed) is core_tensor.Tensor_fp32_fast_fp16:
        core_tensor.embedding_async_fp32_fast_fp16(index, vocab, embed, axis)
    elif type(embed) is core_tensor.Tensor_fp32_fast_bf16:
        core_tensor.embedding_async_fp32_fast_bf16(index, vocab, embed, axis)
    elif type(embed) is core_tensor.Tensor_fp64:
        core_tensor.embedding_async_fp64(index, vocab, embed, axis)
    elif type(embed) is core_tensor.Tensor_bf16:
        core_tensor.embedding_async_bf16(index, vocab, embed, axis)
    elif type(embed) is core_tensor.Tensor_fp16:
        core_tensor.embedding_async_fp16(index, vocab, embed, axis)
    else:
        raise TypeError


def embedding_backward_async(index: Tensor_int64, embed: Tensor, vocab: Tensor,
                             axis: int, redux: int = 0) -> None:
    """Wrapper for multiprecision `embedding_backward`."""
    ts = (embed, vocab)
    if is_tensor_of(ts, Tensor_bf16):
        ops.embedding_backward_async_bf16(index, ts[0], ts[1], axis, redux)
    elif is_tensor_of(ts, Tensor_fp16):
        ops.embedding_backward_async_fp16(index, ts[0], ts[1], axis, redux)
    elif is_tensor_of(ts, Tensor_fp32):
        ops.embedding_backward_async_fp32(index, ts[0], ts[1], axis, redux)
    elif is_tensor_of(ts, Tensor_fp32_fast_tf32):
        ops.embedding_backward_async_fp32_fast_tf32(index, ts[0], ts[1], axis,
                                                    redux)
    elif is_tensor_of(ts, Tensor_fp32_fast_fp16):
        ops.embedding_backward_async_fp32_fast_fp16(index, ts[0], ts[1], axis,
                                                    redux)
    elif is_tensor_of(ts, Tensor_fp32_fast_bf16):
        ops.embedding_backward_async_fp32_fast_bf16(index, ts[0], ts[1], axis,
                                                    redux)
    elif is_tensor_of(ts, Tensor_fp64):
        ops.embedding_backward_async_fp64(index, ts[0], ts[1], axis, redux)
    else:
        types = ', '.join(str(type(t)) for t in ts)
        raise TypeError(
            f'Tensor must share the same type but actual types are {types}.')


def hypot_inplace_async(
    alpha: float,
    x: Tensor,
    beta: float,
    y: Tensor
) -> None:
    """
    Wrapper for multiprecision hypot_inplace
    """
    if type(x) is not type(y):
        raise TypeError
    if type(x) is core_tensor.Tensor_fp32:
        core_tensor.hypot_inplace_async_fp32(alpha, x, beta, y)
    elif type(x) is core_tensor.Tensor_fp32_fast_tf32:
        core_tensor.hypot_inplace_async_fp32_fast_tf32(alpha, x, beta, y)
    elif type(x) is core_tensor.Tensor_fp64:
        core_tensor.hypot_inplace_async_fp64(alpha, x, beta, y)
    elif type(x) is core_tensor.Tensor_bf16:
        core_tensor.hypot_inplace_async_bf16(alpha, x, beta, y)
    else:
        raise TypeError


def hypot_async(
    alpha: float,
    x: Tensor,
    beta: float,
    y: Tensor,
    z: Tensor
) -> None:
    """
    Wrapper for multiprecision hypot
    """
    if type(x) is not type(y) or type(x) is not type(z):
        raise TypeError
    if type(x) is core_tensor.Tensor_fp32:
        core_tensor.hypot_async_fp32(alpha, x, beta, y, z)
    elif type(x) is core_tensor.Tensor_fp32_fast_tf32:
        core_tensor.hypot_async_fp32_fast_tf32(alpha, x, beta, y, z)
    elif type(x) is core_tensor.Tensor_fp32_fast_fp16:
        core_tensor.hypot_async_fp32_fast_fp16(alpha, x, beta, y, z)
    elif type(x) is core_tensor.Tensor_fp32_fast_bf16:
        core_tensor.hypot_async_fp32_fast_bf16(alpha, x, beta, y, z)
    elif type(x) is core_tensor.Tensor_fp64:
        core_tensor.hypot_async_fp64(alpha, x, beta, y, z)
    elif type(x) is core_tensor.Tensor_bf16:
        core_tensor.hypot_async_bf16(alpha, x, beta, y, z)
    elif type(x) is core_tensor.Tensor_fp16:
        core_tensor.hypot_async_fp16(alpha, x, beta, y, z)
    else:
        raise TypeError


def hypot_scalar_inverse_async(eps: float, alpha: float, x: Tensor) -> None:
    """
    Wrapper for multiprecision hypot_scalar_inverse
    """
    if type(x) is core_tensor.Tensor_fp32:
        core_tensor.hypot_scalar_inverse_async_fp32(eps, alpha, x)
    elif type(x) is core_tensor.Tensor_fp32_fast_tf32:
        core_tensor.hypot_scalar_inverse_async_fp32_fast_tf32(eps, alpha, x)
    elif type(x) is core_tensor.Tensor_fp32_fast_fp16:
        core_tensor.hypot_scalar_inverse_async_fp32_fast_fp16(eps, alpha, x)
    elif type(x) is core_tensor.Tensor_fp32_fast_bf16:
        core_tensor.hypot_scalar_inverse_async_fp32_fast_bf16(eps, alpha, x)
    elif type(x) is core_tensor.Tensor_fp64:
        core_tensor.hypot_scalar_inverse_async_fp64(eps, alpha, x)
    elif type(x) is core_tensor.Tensor_bf16:
        core_tensor.hypot_scalar_inverse_async_bf16(eps, alpha, x)
    elif type(x) is core_tensor.Tensor_fp16:
        core_tensor.hypot_scalar_inverse_async_fp16(eps, alpha, x)
    else:
        raise TypeError


def fused_adam_step(
    p: Tensor,
    grad: Tensor,
    first_moment: Tensor,
    second_moment: Tensor,
    lr: float,
    eps: float,
    beta1: float,
    beta2: float,
    weight_decay: float,
    num_iter: int,
):
    if type(p) is not type(grad):
        raise TypeError
    if type(p) is not type(first_moment):
        raise TypeError
    if type(p) is not type(second_moment):
        raise TypeError
    if type(p) is core_tensor.Tensor_fp32:
        core_tensor.adam_step_async_fp32(
            num_iter,
            beta1,
            beta2,
            eps,
            lr,
            weight_decay,
            grad,
            first_moment,
            second_moment,
            p,
        )
    elif type(p) is core_tensor.Tensor_fp32_fast_tf32:
        core_tensor.adam_step_async_fp32_fast_tf32(
            num_iter,
            beta1,
            beta2,
            eps,
            lr,
            weight_decay,
            grad,
            first_moment,
            second_moment,
            p,
        )
    elif type(p) is core_tensor.Tensor_fp32_fast_fp16:
        core_tensor.adam_step_async_fp32_fast_fp16(
            num_iter,
            beta1,
            beta2,
            eps,
            lr,
            weight_decay,
            grad,
            first_moment,
            second_moment,
            p,
        )
    elif type(p) is core_tensor.Tensor_fp32_fast_bf16:
        core_tensor.adam_step_async_fp32_fast_bf16(
            num_iter,
            beta1,
            beta2,
            eps,
            lr,
            weight_decay,
            grad,
            first_moment,
            second_moment,
            p,
        )
    elif type(p) is core_tensor.Tensor_fp64:
        core_tensor.adam_step_async_fp64(
            num_iter,
            beta1,
            beta2,
            eps,
            lr,
            weight_decay,
            grad,
            first_moment,
            second_moment,
            p,
        )
    elif type(p) is core_tensor.Tensor_bf16:
        core_tensor.adam_step_async_bf16(
            num_iter,
            beta1,
            beta2,
            eps,
            lr,
            weight_decay,
            grad,
            first_moment,
            second_moment,
            p,
        )
    elif type(p) is core_tensor.Tensor_fp16:
        core_tensor.adam_step_async_fp16(
            num_iter,
            beta1,
            beta2,
            eps,
            lr,
            weight_decay,
            grad,
            first_moment,
            second_moment,
            p,
        )
    else:
        raise TypeError


<<<<<<< HEAD
def fused_lars_step(
    p: Tensor,
    grad: Tensor,
    lr: float,
    trust_ratio: float,
    weight_norm: float,
    grad_norm: float,
    weight_decay: float = 0.0,
):
    if type(p) is not type(grad):
        raise TypeError
    if type(p) is core_tensor.Tensor_fp32:
        core_tensor.lars_step_async_fp32(
            lr,
            trust_ratio,
            weight_norm,
            grad_norm,
            weight_decay,
            grad,
            p,
        )
    elif type(p) is core_tensor.Tensor_fp32_fast_tf32:
        core_tensor.lars_step_async_fp32_fast_tf32(
            lr,
            trust_ratio,
            weight_norm,
            grad_norm,
            weight_decay,
            grad,
            p,
        )
    elif type(p) is core_tensor.Tensor_fp32_fast_fp16:
        core_tensor.lars_step_async_fp32_fast_fp16(
            lr,
            trust_ratio,
            weight_norm,
            grad_norm,
            weight_decay,
            grad,
            p,
        )
    elif type(p) is core_tensor.Tensor_fp32_fast_bf16:
        core_tensor.lars_step_async_fp32_fast_bf16(
            lr,
            trust_ratio,
            weight_norm,
            grad_norm,
            weight_decay,
            grad,
            p,
        )
    elif type(p) is core_tensor.Tensor_fp64:
        core_tensor.lars_step_async_fp64(
            lr,
            trust_ratio,
            weight_norm,
            grad_norm,
            weight_decay,
            grad,
            p,
        )
    elif type(p) is core_tensor.Tensor_bf16:
        core_tensor.lars_step_async_bf16(
            lr,
            trust_ratio,
            weight_norm,
            grad_norm,
            weight_decay,
            grad,
            p,
        )
    elif type(p) is core_tensor.Tensor_fp16:
        core_tensor.lars_step_async_fp16(
            lr,
            trust_ratio,
            weight_norm,
            grad_norm,
            weight_decay,
            grad,
=======
def fused_sgd_step(
    p: Tensor,
    grad: Tensor,
    velocity: Tensor,
    lr: float,
    momentum: float,
    weight_decay: float,
    num_iter: int,
    dampening: float = 0.0,
    nesterov: bool = False,
):
    if type(p) is not type(grad):
        raise TypeError
    if type(p) is not type(velocity):
        raise TypeError
    if type(p) is core_tensor.Tensor_fp32:
        core_tensor.sgd_step_fp32(
            num_iter,
            momentum,
            lr,
            weight_decay,
            dampening,
            nesterov,
            grad,
            velocity,
            p,
        )
    elif type(p) is core_tensor.Tensor_fp32_fast_tf32:
        core_tensor.sgd_step_fp32_fast_tf32(
            num_iter,
            momentum,
            lr,
            weight_decay,
            dampening,
            nesterov,
            grad,
            velocity,
            p,
        )
    elif type(p) is core_tensor.Tensor_fp32_fast_fp16:
        core_tensor.sgd_step_fp32_fast_fp16(
            num_iter,
            momentum,
            lr,
            weight_decay,
            dampening,
            nesterov,
            grad,
            velocity,
            p,
        )
    elif type(p) is core_tensor.Tensor_fp32_fast_bf16:
        core_tensor.sgd_step_fp32_fast_bf16(
            num_iter,
            momentum,
            lr,
            weight_decay,
            dampening,
            nesterov,
            grad,
            velocity,
            p,
        )
    elif type(p) is core_tensor.Tensor_fp64:
        core_tensor.sgd_step_fp64(
            num_iter,
            momentum,
            lr,
            weight_decay,
            dampening,
            nesterov,
            grad,
            velocity,
            p,
        )
    elif type(p) is core_tensor.Tensor_bf16:
        core_tensor.sgd_step_bf16(
            num_iter,
            momentum,
            lr,
            weight_decay,
            dampening,
            nesterov,
            grad,
            velocity,
            p,
        )
    elif type(p) is core_tensor.Tensor_fp16:
        core_tensor.sgd_step_fp16(
            num_iter,
            momentum,
            lr,
            weight_decay,
            dampening,
            nesterov,
            grad,
            velocity,
>>>>>>> d1dd62c8
            p,
        )
    else:
        raise TypeError


def fused_adamw_step(
    p: Tensor,
    grad: Tensor,
    first_moment: Tensor,
    second_moment: Tensor,
    lr: float,
    eps: float,
    beta1: float,
    beta2: float,
    weight_decay: float,
    num_iter: int,
):
    if type(p) is not type(grad):
        raise TypeError
    if type(p) is not type(first_moment):
        raise TypeError
    if type(p) is not type(second_moment):
        raise TypeError
    if type(p) is core_tensor.Tensor_fp32:
        core_tensor.adamw_step_async_fp32(
            num_iter,
            beta1,
            beta2,
            eps,
            lr,
            weight_decay,
            grad,
            first_moment,
            second_moment,
            p,
        )
    elif type(p) is core_tensor.Tensor_fp32_fast_tf32:
        core_tensor.adamw_step_async_fp32_fast_tf32(
            num_iter,
            beta1,
            beta2,
            eps,
            lr,
            weight_decay,
            grad,
            first_moment,
            second_moment,
            p,
        )
    elif type(p) is core_tensor.Tensor_fp32_fast_fp16:
        core_tensor.adamw_step_async_fp32_fast_fp16(
            num_iter,
            beta1,
            beta2,
            eps,
            lr,
            weight_decay,
            grad,
            first_moment,
            second_moment,
            p,
        )
    elif type(p) is core_tensor.Tensor_fp32_fast_bf16:
        core_tensor.adamw_step_async_fp32_fast_bf16(
            num_iter,
            beta1,
            beta2,
            eps,
            lr,
            weight_decay,
            grad,
            first_moment,
            second_moment,
            p,
        )
    elif type(p) is core_tensor.Tensor_fp64:
        core_tensor.adamw_step_async_fp64(
            num_iter,
            beta1,
            beta2,
            eps,
            lr,
            weight_decay,
            grad,
            first_moment,
            second_moment,
            p,
        )
    elif type(p) is core_tensor.Tensor_bf16:
        core_tensor.adamw_step_async_bf16(
            num_iter,
            beta1,
            beta2,
            eps,
            lr,
            weight_decay,
            grad,
            first_moment,
            second_moment,
            p,
        )
    elif type(p) is core_tensor.Tensor_fp16:
        core_tensor.adamw_step_async_fp16(
            num_iter,
            beta1,
            beta2,
            eps,
            lr,
            weight_decay,
            grad,
            first_moment,
            second_moment,
            p,
        )
    else:
        raise TypeError


def transpose_async(alpha: float, src: Tensor, dst: Tensor, ndim: int) -> None:
    """
    Wrapper for multiprecision transpose
    """
    if type(src) is not type(dst):
        raise TypeError
    if type(src) is core_tensor.Tensor_fp32:
        core_tensor.transpose_async_fp32(alpha, src, dst, ndim)
    elif type(src) is core_tensor.Tensor_fp32_fast_tf32:
        core_tensor.transpose_async_fp32_fast_tf32(alpha, src, dst, ndim)
    elif type(src) is core_tensor.Tensor_fp32_fast_fp16:
        core_tensor.transpose_async_fp32_fast_fp16(alpha, src, dst, ndim)
    elif type(src) is core_tensor.Tensor_fp32_fast_bf16:
        core_tensor.transpose_async_fp32_fast_bf16(alpha, src, dst, ndim)
    elif type(src) is core_tensor.Tensor_fp64:
        core_tensor.transpose_async_fp64(alpha, src, dst, ndim)
    elif type(src) is core_tensor.Tensor_bf16:
        core_tensor.transpose_async_bf16(alpha, src, dst, ndim)
    elif type(src) is core_tensor.Tensor_fp16:
        core_tensor.transpose_async_fp16(alpha, src, dst, ndim)
    else:
        raise TypeError


def rope_async(
        sin: Tensor,
        cos: Tensor,
        x: Tensor,
        y: Tensor
) -> None:
    """
    Wrapper for multiprecision rope
    """
    if type(x) is not type(y):
        raise TypeError
    if type(x) is core_tensor.Tensor_fp32:
        core_tensor.rope_async_fp32(sin, cos, x, y)
    elif type(x) is core_tensor.Tensor_fp64:
        core_tensor.rope_async_fp64(sin, cos, x, y)
    elif type(x) is core_tensor.Tensor_fp32_fast_tf32:
        core_tensor.rope_async_fp32_fast_tf32(sin, cos, x, y)
    elif type(x) is core_tensor.Tensor_bf16:
        core_tensor.rope_async_bf16(sin, cos, x, y)
    else:
        raise TypeError


def rope_backward_async(
        sin: Tensor,
        cos: Tensor,
        dy: Tensor,
        dx: Tensor
) -> None:
    """
    Wrapper for multiprecision rope
    """
    if type(dx) is not type(dy):
        raise TypeError
    if type(dx) is core_tensor.Tensor_fp32:
        core_tensor.rope_backward_async_fp32(sin, cos, dy, dx)
    elif type(dx) is core_tensor.Tensor_fp64:
        core_tensor.rope_backward_async_fp64(sin, cos, dy, dx)
    elif type(dx) is core_tensor.Tensor_fp32_fast_tf32:
        core_tensor.rope_backward_async_fp32_fast_tf32(sin, cos, dy, dx)
    elif type(dx) is core_tensor.Tensor_bf16:
        core_tensor.rope_backward_async_bf16(sin, cos, dy, dx)
    else:
        raise TypeError


def conv2d_inplace_async(
        alpha: float,
        X: Tensor,
        C: Tensor,
        beta: float,
        Y: Tensor,
        padding: Sequence[int] = [0, 0],
        stride: Sequence[int] = [1, 1],
        dilation: Sequence[int] = [1, 1]
) -> None:
    """Wrapper for multiprecision conv2d_inplace"""
    ts = (X, C, Y)
    if is_tensor_of(ts, Tensor_bf16):
        ops.conv2d_inplace_async_bf16(alpha, X, C, beta, Y,
                padding, stride, dilation)
    elif is_tensor_of(ts, Tensor_fp32):
        ops.conv2d_inplace_async_fp32(alpha, X, C, beta, Y,
                padding, stride, dilation)
    elif is_tensor_of(ts, Tensor_fp32_fast_tf32):
        ops.conv2d_inplace_async_fp32_fast_tf32(alpha, X, C, beta,
                Y, padding, stride, dilation)
    elif is_tensor_of(ts, Tensor_fp64):
        ops.conv2d_inplace_async_fp64(alpha, X, C, beta, Y,
                padding, stride, dilation)
    else:
        types = ', '.join(str(type(t)) for t in ts)
        raise TypeError(
            f'Tensor must share the same type but actual types are {types}.')


def conv2d_bwd_input_inplace_async(
        alpha: float,
        dY: Tensor,
        C: Tensor,
        beta: float,
        dX: Tensor,
        padding: Sequence[int] = [0, 0],
        stride: Sequence[int] = [1, 1],
        dilation: Sequence[int] = [1, 1]
) -> None:
    """Wrapper for multiprecision conv2d_bwd_input_inplace"""
    ts = (dY, C, dX)
    if is_tensor_of(ts, Tensor_bf16):
        ops.conv2d_bwd_input_inplace_async_bf16(alpha, dY, C, beta,
                dX, padding, stride, dilation)
    elif is_tensor_of(ts, Tensor_fp32):
        ops.conv2d_bwd_input_inplace_async_fp32(alpha, dY, C, beta,
                dX, padding, stride, dilation)
    elif is_tensor_of(ts, Tensor_fp32_fast_tf32):
        ops.conv2d_bwd_input_inplace_async_fp32_fast_tf32(alpha, dY,
                C, beta, dX, padding, stride, dilation)
    elif is_tensor_of(ts, Tensor_fp64):
        ops.conv2d_bwd_input_inplace_async_fp64(alpha, dY, C, beta,
                dX, padding, stride, dilation)
    else:
        types = ', '.join(str(type(t)) for t in ts)
        raise TypeError(
            f'Tensor must share the same type but actual types are {types}.')


def conv2d_bwd_weight_inplace_async(
        alpha: float,
        X: Tensor,
        dY: Tensor,
        beta: float,
        dC: Tensor,
        padding: Sequence[int] = [0, 0],
        stride: Sequence[int] = [1, 1],
        dilation: Sequence[int] = [1, 1]
) -> None:
    """Wrapper for multiprecision conv2d_bwd_weight_inplace"""
    ts = (X, dY, dC)
    if is_tensor_of(ts, Tensor_bf16):
        ops.conv2d_bwd_weight_inplace_async_bf16(alpha, X, dY, beta,
                dC, padding, stride, dilation)
    elif is_tensor_of(ts, Tensor_fp32):
        ops.conv2d_bwd_weight_inplace_async_fp32(alpha, X, dY, beta,
                dC, padding, stride, dilation)
    elif is_tensor_of(ts, Tensor_fp32_fast_tf32):
        ops.conv2d_bwd_weight_inplace_async_fp32_fast_tf32(alpha, X,
                dY, beta, dC, padding, stride, dilation)
    elif is_tensor_of(ts, Tensor_fp64):
        ops.conv2d_bwd_weight_inplace_async_fp64(alpha, X, dY, beta,
                dC, padding, stride, dilation)
    else:
        types = ', '.join(str(type(t)) for t in ts)
        raise TypeError(
            f'Tensor must share the same type but actual types are {types}.')


def log_scalar_async(name: str, value: Tensor) -> None:
    """Wrapper for multiprecision log_scalar"""
    if isinstance(value, Tensor_fp32):
        ops.log_scalar_async_fp32(name, value)
    elif isinstance(value, Tensor_fp64):
        ops.log_scalar_async_fp64(name, value)
    elif isinstance(value, Tensor_fp32_fast_tf32):
        ops.log_scalar_async_fp32_fast_tf32(name, value)
    elif isinstance(value, Tensor_bf16):
        ops.log_scalar_async_bf16(name, value)
    else:
        raise TypeError('Wrong tensor type {type(value)}.')<|MERGE_RESOLUTION|>--- conflicted
+++ resolved
@@ -1786,7 +1786,6 @@
         raise TypeError
 
 
-<<<<<<< HEAD
 def fused_lars_step(
     p: Tensor,
     grad: Tensor,
@@ -1865,8 +1864,13 @@
             weight_norm,
             grad_norm,
             weight_decay,
-            grad,
-=======
+            grad,            
+            p,
+        )
+    else:
+        raise TypeError
+
+
 def fused_sgd_step(
     p: Tensor,
     grad: Tensor,
@@ -1964,7 +1968,6 @@
             nesterov,
             grad,
             velocity,
->>>>>>> d1dd62c8
             p,
         )
     else:
