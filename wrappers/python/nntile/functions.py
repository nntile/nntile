--- conflicted
+++ resolved
@@ -242,7 +242,6 @@
     """
     Wrapper for multiprecision backward GeLU
     """
-<<<<<<< HEAD
     if type(x) is ops.Tensor_fp32:
         ops.gelu_backward_async_fp32(x, dy, dx)
     elif type(x) is ops.Tensor_fp64:
@@ -255,22 +254,8 @@
         ops.gelu_backward_async_fp32_fast_fp16(x, dy, dx)
     elif type(x) is ops.Tensor_fp32_fast_tf32:
         ops.gelu_backward_async_fp32_fast_tf32(x, dy, dx)
-=======
-    if type(x) is core_tensor.Tensor_fp32:
-        core_tensor.gelu_backward_async_fp32(x, dy, dx)
-    elif type(x) is core_tensor.Tensor_fp64:
-        core_tensor.gelu_backward_async_fp64(x, dy, dx)
-    elif type(x) is core_tensor.Tensor_bf16:
-        core_tensor.gelu_backward_async_bf16(x, dy, dx)
-    elif type(x) is core_tensor.Tensor_fp32_fast_bf16:
-        core_tensor.gelu_backward_async_fp32_fast_bf16(x, dy, dx)
-    elif type(x) is core_tensor.Tensor_fp32_fast_fp16:
-        core_tensor.gelu_backward_async_fp32_fast_fp16(x, dy, dx)
-    elif type(x) is core_tensor.Tensor_fp32_fast_tf32:
-        core_tensor.gelu_backward_async_fp32_fast_tf32(x, dy, dx)
-    elif type(x) is core_tensor.Tensor_fp16:
-        core_tensor.gelu_backward_async_fp16(x, dy, dx)
->>>>>>> 086b55af
+    elif type(x) is ops.Tensor_fp16:
+        ops.gelu_backward_async_fp16(x, dy, dx)
     else:
         raise TypeError
 
