--- conflicted
+++ resolved
@@ -406,7 +406,30 @@
     m.def("clear_async_fp32", &clear_async<fp32_t>);
     m.def("clear_fp64", &clear<fp64_t>);
     m.def("clear_fp32", &clear<fp32_t>);
-<<<<<<< HEAD
+        
+    m.def("axpy_async_fp64", py::overload_cast<fp64_t, const Tensor<fp64_t>&, const Tensor<fp64_t>&>(&axpy_async<fp64_t>));
+    m.def("axpy_async_fp32", py::overload_cast<fp32_t, const Tensor<fp32_t>&, const Tensor<fp32_t>&>(&axpy_async<fp32_t>));
+    m.def("axpy_fp64", py::overload_cast<fp64_t, const Tensor<fp64_t>&, const Tensor<fp64_t>&>(&axpy<fp64_t>));
+    m.def("axpy_fp32", py::overload_cast<fp32_t, const Tensor<fp32_t>&, const Tensor<fp32_t>&>(&axpy<fp32_t>));
+
+    m.def("axpy_async_fp64", py::overload_cast<const Tensor<fp64_t>&, const Tensor<fp64_t>&, const Tensor<fp64_t>&>(&axpy_async<fp64_t>));
+    m.def("axpy_async_fp32", py::overload_cast<const Tensor<fp32_t>&, const Tensor<fp32_t>&, const Tensor<fp32_t>&>(&axpy_async<fp32_t>));
+    m.def("axpy_fp64", py::overload_cast<const Tensor<fp64_t>&, const Tensor<fp64_t>&, const Tensor<fp64_t>&>(&axpy<fp64_t>));
+    m.def("axpy_fp32", py::overload_cast<const Tensor<fp32_t>&, const Tensor<fp32_t>&, const Tensor<fp32_t>&>(&axpy<fp32_t>));
+
+    m.def("sqrt_async_fp64", &sqrt_async<fp64_t>);
+    m.def("sqrt_async_fp32", &sqrt_async<fp32_t>);
+    m.def("sqrt_fp64", &sqrt<fp64_t>);
+    m.def("sqrt_fp32", &sqrt<fp32_t>);
+    m.def("maximum_async_fp64", &maximum_async<fp64_t>);
+    m.def("maximum_async_fp32", &maximum_async<fp32_t>);
+    m.def("maximum_fp64", &maximum<fp64_t>);
+    m.def("maximum_fp32", &maximum<fp32_t>);
+
+    m.def("addcdiv_async_fp64", &addcdiv_async<fp64_t>);
+    m.def("addcdiv_async_fp32", &addcdiv_async<fp32_t>);
+    m.def("addcdiv_fp64", &addcdiv<fp64_t>);
+    m.def("addcdiv_fp32", &addcdiv<fp32_t>);
     
     // gelu and dgelu
     m.def("gelu_async_fp64", &gelu_async<fp64_t>);
@@ -425,46 +448,7 @@
     m.def("dgelutanh_async_fp64", &dgelutanh_async<fp64_t>);
     m.def("dgelutanh_async_fp32", &dgelutanh_async<fp32_t>);
     m.def("dgelutanh_fp64", &dgelutanh<fp64_t>);
-    m.def("dgelutanh_fp32", &dgelutanh<fp32_t>);
-    
-    
-    m.def("axpy_async_fp64", &axpy_async<fp64_t>);
-    m.def("axpy_async_fp32", &axpy_async<fp32_t>);
-    m.def("axpy_fp64", &axpy<fp64_t>);
-    m.def("axpy_fp32", &axpy<fp32_t>);
-
-    m.def("axpy2_async_fp64", &axpy2_async<fp64_t>);
-    m.def("axpy2_async_fp32", &axpy2_async<fp32_t>);
-    m.def("axpy2_fp64", &axpy2<fp64_t>);
-    m.def("axpy2_fp32", &axpy2<fp32_t>);
-    
-
-=======
-        
-    m.def("axpy_async_fp64", py::overload_cast<fp64_t, const Tensor<fp64_t>&, const Tensor<fp64_t>&>(&axpy_async<fp64_t>));
-    m.def("axpy_async_fp32", py::overload_cast<fp32_t, const Tensor<fp32_t>&, const Tensor<fp32_t>&>(&axpy_async<fp32_t>));
-    m.def("axpy_fp64", py::overload_cast<fp64_t, const Tensor<fp64_t>&, const Tensor<fp64_t>&>(&axpy<fp64_t>));
-    m.def("axpy_fp32", py::overload_cast<fp32_t, const Tensor<fp32_t>&, const Tensor<fp32_t>&>(&axpy<fp32_t>));
-
-    m.def("axpy_async_fp64", py::overload_cast<const Tensor<fp64_t>&, const Tensor<fp64_t>&, const Tensor<fp64_t>&>(&axpy_async<fp64_t>));
-    m.def("axpy_async_fp32", py::overload_cast<const Tensor<fp32_t>&, const Tensor<fp32_t>&, const Tensor<fp32_t>&>(&axpy_async<fp32_t>));
-    m.def("axpy_fp64", py::overload_cast<const Tensor<fp64_t>&, const Tensor<fp64_t>&, const Tensor<fp64_t>&>(&axpy<fp64_t>));
-    m.def("axpy_fp32", py::overload_cast<const Tensor<fp32_t>&, const Tensor<fp32_t>&, const Tensor<fp32_t>&>(&axpy<fp32_t>));
-
-    m.def("sqrt_async_fp64", &sqrt_async<fp64_t>);
-    m.def("sqrt_async_fp32", &sqrt_async<fp32_t>);
-    m.def("sqrt_fp64", &sqrt<fp64_t>);
-    m.def("sqrt_fp32", &sqrt<fp32_t>);
-    m.def("maximum_async_fp64", &maximum_async<fp64_t>);
-    m.def("maximum_async_fp32", &maximum_async<fp32_t>);
-    m.def("maximum_fp64", &maximum<fp64_t>);
-    m.def("maximum_fp32", &maximum<fp32_t>);
-
-    m.def("addcdiv_async_fp64", &addcdiv_async<fp64_t>);
-    m.def("addcdiv_async_fp32", &addcdiv_async<fp32_t>);
-    m.def("addcdiv_fp64", &addcdiv<fp64_t>);
-    m.def("addcdiv_fp32", &addcdiv<fp32_t>);
->>>>>>> 0fb8d905
+    m.def("dgelutanh_fp32", &dgelutanh<fp32_t>);   
 }
 
 // Main extension module with all wrappers
@@ -485,4 +469,4 @@
         def(py::init<const enum TransOp::Value &>());
     m.attr("notrans") = py::cast(new TransOp(TransOp::NoTrans));
     m.attr("trans") = py::cast(new TransOp(TransOp::Trans));
-}
+}