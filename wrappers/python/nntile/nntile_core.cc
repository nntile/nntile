/*! @copyright (c) 2022-2023 Skolkovo Institute of Science and Technology
 *                           (Skoltech). All rights reserved.
 *
 * NNTile is software framework for fast training of big neural networks on
 * distributed-memory heterogeneous systems based on StarPU runtime system.
 *
 * @file wrappers/python/nntile/nntile_core.cc
 * Extension module with NNTile wrappers
 *
 * @version 1.0.0
 * @author Aleksandr Mikhalev
 * @author Aleksandr Katrutsa
<<<<<<< HEAD
 * @date 2023-03-27
=======
 * @author Konstantin Sozykin
 * @date 2023-02-14
>>>>>>> a910c5a9
 * */

#include <pybind11/pybind11.h>
#include <pybind11/pytypes.h>
#include <pybind11/numpy.h>
#include <pybind11/stl.h>
#include <nntile.hh>
#include <sstream>
#include <cstring>
#include <thread>

using namespace nntile;
namespace py = pybind11;

constexpr auto _wait_for_all_sleep_time = std::chrono::milliseconds(1);

// Extend (sub)module with nntile::starpu functionality
void def_mod_starpu(py::module_ &m)
{
    using namespace nntile::starpu;
    using namespace std::chrono_literals;
    py::class_<Config>(m, "Config").
        def(py::init<int, int, int>()).
        def("init", &Config::init).
        def("shutdown", &Config::shutdown);
    m.def("init", init);
    m.def("pause", starpu_pause);
    m.def("resume", starpu_resume);
    m.def("wait_for_all", [](){
            while(true)
            {
                int nsubmitted = starpu_task_nsubmitted();
                //int nready = starpu_task_nready();
                //std::cout << "S=" << nsubmitted << " R=" << nready << "\n";
                //if (nready > nsubmitted)
                //{
                //    std::cout << "======================\n";
                //}
                std::this_thread::sleep_for(_wait_for_all_sleep_time);
                if(nsubmitted == 0)
                {
                    break;
                }
                if(PyErr_CheckSignals() != 0)
                {
                    throw py::error_already_set();
                }
            }
            starpu_mpi_wait_for_all(MPI_COMM_WORLD);});
}

// numpy.ndarray -> Tile
template<typename T>
void tile_from_array(const tile::Tile<T> &tile,
        const py::array_t<T, py::array::f_style | py::array::forcecast> &array)
{
    // Treat special 0-dimensional case, where NNTile assumes 1 element in a
    // tensor, while 0-dimensional numpy array assumes there no array elements
    if(tile.ndim == 0)
    {
        if(array.ndim() != 1)
        {
            throw std::runtime_error("array.ndim() != 1");
        }
        if(array.shape()[0] != 1)
        {
            throw std::runtime_error("array.shape()[0] != 1");
        }
        // Acquire tile and copy a single element
        auto tile_local = tile.acquire(STARPU_W);
        std::memcpy(tile_local.get_ptr(), array.data(), sizeof(T));
        tile_local.release();
        return;
    }
    // Treat other cases
    if(tile.ndim != array.ndim())
    {
        throw std::runtime_error("tile.ndim != array.ndim()");
    }
    for(Index i = 0; i < tile.ndim; ++i)
    {
        if(array.shape()[i] != tile.shape[i])
        {
            throw std::runtime_error("array.shape()[i] != tile.shape[i]");
        }
    }
    // Acquire tile and copy data
    auto tile_local = tile.acquire(STARPU_W);
    std::memcpy(tile_local.get_ptr(), array.data(),
            tile.nelems*sizeof(T));
    tile_local.release();
}

// Tile -> numpy.ndarray
template<typename T>
void tile_to_array(const tile::Tile<T> &tile,
        py::array_t<T, py::array::f_style> &array)
{
    // Treat special 0-dimensional case, where NNTile assumes 1 element in a
    // tensor, while 0-dimensional numpy array assumes there no array elements
    if(tile.ndim == 0)
    {
        if(array.ndim() != 1)
        {
            throw std::runtime_error("array.ndim() != 1");
        }
        if(array.shape()[0] != 1)
        {
            throw std::runtime_error("array.shape()[0] != 1");
        }
        // Acquire tile and copy a single element
        auto tile_local = tile.acquire(STARPU_R);
        std::memcpy(array.mutable_data(), tile_local.get_ptr(), sizeof(T));
        tile_local.release();
        return;
    }
    // Treat other cases
    if(tile.ndim != array.ndim())
    {
        throw std::runtime_error("tile.ndim != array.ndim()");
    }
    for(Index i = 0; i < tile.ndim; ++i)
    {
        if(array.shape()[i] != tile.shape[i])
        {
            throw std::runtime_error("array.shape()[i] != tile.shape[i]");
        }
    }
    // Acquire tile and copy data
    auto tile_local = tile.acquire(STARPU_R);
    std::memcpy(array.mutable_data(), tile_local.get_ptr(),
            tile.nelems*sizeof(T));
    tile_local.release();
}

// Extend (sub)module with nntile::tile::Tile<T>
template<typename T>
void def_class_tile(py::module_ &m, const char *name)
{
    using namespace nntile::tile;
    py::class_<Tile<T>, TileTraits>(m, name, py::multiple_inheritance()).
        def(py::init<const TileTraits &>()).
        def("unregister", &Tile<T>::unregister).
        def("from_array", tile_from_array<T>).
        def("to_array", tile_to_array<T>);
    m.def("tile_from_array", tile_from_array<T>);
    m.def("tile_to_array", tile_to_array<T>);
}

// Extend (sub)module with nntile::tile functionality
void def_mod_tile(py::module_ &m)
{
    using namespace nntile::tile;
    // Define wrapper for the Class
    py::class_<TileTraits>(m, "TileTraits").
        // Constructor
        def(py::init<const std::vector<Index> &>()).
        // __repr__ function for print(object)
        def("__repr__", [](const TileTraits &data){
                std::stringstream stream;
                stream << data;
                return stream.str();}).
        // Number of dimensions
        def_readonly("ndim", &TileTraits::ndim).
        // Shape of a tile
        def_readonly("shape", &TileTraits::shape).
        // Number of elements of a tile
        def_readonly("nelems", &TileTraits::nelems).
        // Linear to index
        def("linear_to_index", &TileTraits::linear_to_index).
        // Index to linear
        def("index_to_linear", &TileTraits::index_to_linear);
    // Define wrappers for Tile<T>
    def_class_tile<fp32_t>(m, "Tile_fp32");
    def_class_tile<fp64_t>(m, "Tile_fp64");
}

// numpy.ndarray -> Tensor
template<typename T>
void tensor_from_array(const tensor::Tensor<T> &tensor,
        const py::array_t<T, py::array::f_style | py::array::forcecast> &array)
{
    // Treat special 0-dimensional case, where NNTile assumes 1 element in a
    // tensor, while 0-dimensional numpy array assumes there no array elements
    if(tensor.ndim == 0)
    {
        if(array.ndim() != 1)
        {
            throw std::runtime_error("array.ndim() != 1");
        }
        if(array.shape()[0] != 1)
        {
            throw std::runtime_error("array.shape()[0] != 1");
        }
        // Acquire tile and copy a single element
        int mpi_rank = starpu_mpi_world_rank();
        auto tile = tensor.get_tile(0);
        if(mpi_rank == tile.mpi_get_rank())
        {
            auto tile_local = tile.acquire(STARPU_W);
            std::memcpy(tile_local.get_ptr(), array.data(), sizeof(T));
            tile_local.release();
        }
        tile.mpi_flush();
        return;
    }
    // Treat other cases
    if(tensor.ndim != array.ndim())
    {
        throw std::runtime_error("tensor.ndim != array.ndim()");
    }
    for(Index i = 0; i < tensor.ndim; ++i)
    {
        if(array.shape()[i] != tensor.shape[i])
        {
            throw std::runtime_error("array.shape()[i] != tensor.shape[i]");
        }
    }
    if(tensor.grid.nelems != 1)
    {
        throw std::runtime_error("tensor.grid.nelems != 1");
    }
    // Acquire tile and copy data
    int mpi_rank = starpu_mpi_world_rank();
    auto tile = tensor.get_tile(0);
    if(mpi_rank == tile.mpi_get_rank())
    {
        auto tile_local = tile.acquire(STARPU_W);
        std::memcpy(tile_local.get_ptr(), array.data(),
                tile.nelems*sizeof(T));
        tile_local.release();
    }
    tile.mpi_flush();
}

// Tensor -> numpy.ndarray
template<typename T>
void tensor_to_array(const tensor::Tensor<T> &tensor,
        py::array_t<T, py::array::f_style> &array)
{
    // Treat special 0-dimensional case, where NNTile assumes 1 element in a
    // tensor, while 0-dimensional numpy array assumes there no array elements
    if(tensor.ndim == 0)
    {
        if(array.ndim() != 1)
        {
            throw std::runtime_error("array.ndim() != 1");
        }
        if(array.shape()[0] != 1)
        {
            throw std::runtime_error("array.shape()[0] != 1");
        }
        // Acquire tile and copy a single element
        int mpi_rank = starpu_mpi_world_rank();
        auto tile = tensor.get_tile(0);
        if(mpi_rank == tile.mpi_get_rank())
        {
            auto tile_local = tile.acquire(STARPU_R);
            std::memcpy(array.mutable_data(), tile_local.get_ptr(), sizeof(T));
            tile_local.release();
        }
        tile.mpi_flush();
        return;
    }
    // Treat other cases
    if(tensor.ndim != array.ndim())
    {
        throw std::runtime_error("tensor.ndim != array.ndim()");
    }
    for(Index i = 0; i < tensor.ndim; ++i)
    {
        if(array.shape()[i] != tensor.shape[i])
        {
            throw std::runtime_error("array.shape()[i] != tensor.shape[i]");
        }
    }
    if(tensor.grid.nelems != 1)
    {
        throw std::runtime_error("tensor.grid.nelems != 1");
    }
    // Acquire tile and copy data
    int mpi_rank = starpu_mpi_world_rank();
    auto tile = tensor.get_tile(0);
    if(mpi_rank == tile.mpi_get_rank())
    {
        auto tile_local = tile.acquire(STARPU_R);
        std::memcpy(array.mutable_data(), tile_local.get_ptr(),
                tile.nelems*sizeof(T));
        tile_local.release();
    }
}

// Extend (sub)module with nntile::tensor::Tensor<T>
template<typename T>
void def_class_tensor(py::module_ &m, const char *name)
{
    using namespace nntile::tensor;
    py::class_<Tensor<T>, TensorTraits>(m, name, py::multiple_inheritance()).
        def(py::init<const TensorTraits &, const std::vector<int> &,
                starpu_mpi_tag_t &>()).
        def_readonly("next_tag", &Tensor<T>::next_tag).
        def("unregister", &Tensor<T>::unregister).
        def("invalidate_submit", &Tensor<T>::invalidate_submit).
        def("wont_use", &Tensor<T>::wont_use).
        def("from_array", tensor_from_array<T>).
        def("to_array", tensor_to_array<T>).
        // Get tile
        def("get_tile", static_cast<tile::Tile<T>(Tensor<T>::*)(Index) const>(
                    &Tensor<T>::get_tile)).
        def_readonly("distribution", &Tensor<T>::tile_distr);
    m.def("tensor_to_array", tensor_to_array<T>);
    m.def("tensor_from_array", tensor_from_array<T>);
}

// Extend (sub)module with nntile::tensor::distributions functionality
void def_tensor_distributions(py::module_ &m)
{
    using namespace nntile::tensor::distributions;
    m.def("block_cyclic", &block_cyclic);
}

// Extend (sub)module with nntile::tensor functionality
void def_mod_tensor(py::module_ &m)
{
    using namespace nntile::tensor;
    // Define wrapper for TensorTraits
    py::class_<TensorTraits, tile::TileTraits>(m, "TensorTraits",
            py::multiple_inheritance()).
        // Constructor
        def(py::init<const std::vector<Index> &,
                const std::vector<Index> &>()).
        // __repr__ function for print(object)
        def("__repr__", [](const TensorTraits &data){
                std::stringstream stream;
                stream << data;
                return stream.str();}).
        // Get basetile shape
        def_readonly("basetile_shape", &TensorTraits::basetile_shape).
        // Shape of corresponding tile
        def("get_tile_shape", &TensorTraits::get_tile_shape).
        // Shape of a grid
        def("get_grid_shape", [](const TensorTraits &data){
                return data.grid.shape;}).
        // Get grid (TileTraits)
        def_readonly("grid", &TensorTraits::grid);
    // Define wrappers for Tensor<T>
    def_class_tensor<fp64_t>(m, "Tensor_fp64");
    def_class_tensor<fp32_t>(m, "Tensor_fp32");
    def_class_tensor<Index>(m, "Tensor_int64");
    // Add tensor.distributions submodule
    auto distributions = m.def_submodule("distributions");
    def_tensor_distributions(distributions);
    // Add functions for Tensor<T>
    m.def("gemm_async_fp64", &gemm_async<fp64_t>);
    m.def("gemm_async_fp32", &gemm_async<fp32_t>);
    m.def("gemm_fp64", &gemm<fp64_t>);
    m.def("gemm_fp32", &gemm<fp32_t>);
    // Add activation functions for Tensor<T>
    m.def("relu_async_fp64", &relu_async<fp64_t>);
    m.def("relu_async_fp32", &relu_async<fp32_t>);
    m.def("relu_fp64", &relu<fp64_t>);
    m.def("relu_fp32", &relu<fp32_t>);
    m.def("drelu_async_fp64", &drelu_async<fp64_t>);
    m.def("drelu_async_fp32", &drelu_async<fp32_t>);
    m.def("drelu_fp64", &drelu<fp64_t>);
    m.def("drelu_fp32", &drelu<fp32_t>);
    // Add other functions for Tensor<T>
    m.def("sumnorm_async_fp64", &sumnorm_async<fp64_t>);
    m.def("sumnorm_async_fp32", &sumnorm_async<fp32_t>);
    m.def("sumnorm_fp64", &sumnorm<fp64_t>);
    m.def("sumnorm_fp32", &sumnorm<fp32_t>);
    m.def("softmax_async_fp64", &softmax_async<fp64_t>);
    m.def("softmax_async_fp32", &softmax_async<fp32_t>);
    m.def("softmax_fp64", &softmax<fp64_t>);
    m.def("softmax_fp32", &softmax<fp32_t>);
    m.def("scatter_async_fp64", &scatter_async<fp64_t>);
    m.def("scatter_async_fp32", &scatter_async<fp32_t>);
    m.def("scatter_async_int64", &scatter_async<Index>);
    m.def("scatter_fp64", &scatter<fp64_t>);
    m.def("scatter_fp32", &scatter<fp32_t>);
    m.def("scatter_int64", &scatter<Index>);
    m.def("randn_async_fp64", &randn_async<fp64_t>);
    m.def("randn_async_fp32", &randn_async<fp32_t>);
    m.def("randn_fp64", &randn<fp64_t>);
    m.def("randn_fp32", &randn<fp32_t>);
    m.def("prod_async_fp64", &prod_async<fp64_t>);
    m.def("prod_async_fp32", &prod_async<fp32_t>);
    m.def("prod_fp64", &prod<fp64_t>);
    m.def("prod_fp32", &prod<fp32_t>);
    m.def("nrm2_async_fp64", &nrm2_async<fp64_t>);
    m.def("nrm2_async_fp32", &nrm2_async<fp32_t>);
    m.def("nrm2_fp64", &nrm2<fp64_t>);
    m.def("nrm2_fp32", &nrm2<fp32_t>);
    m.def("normalize_async_fp64", &normalize_async<fp64_t>);
    m.def("normalize_async_fp32", &normalize_async<fp32_t>);
    m.def("normalize_fp64", &normalize<fp64_t>);
    m.def("normalize_fp32", &normalize<fp32_t>);
    m.def("maxsumexp_async_fp64", &maxsumexp_async<fp64_t>);
    m.def("maxsumexp_async_fp32", &maxsumexp_async<fp32_t>);
    m.def("maxsumexp_fp64", &maxsumexp<fp64_t>);
    m.def("maxsumexp_fp32", &maxsumexp<fp32_t>);
    m.def("bias_async_fp64", &bias_async<fp64_t>);
    m.def("bias_async_fp32", &bias_async<fp32_t>);
    m.def("bias_fp64", &bias<fp64_t>);
    m.def("bias_fp32", &bias<fp32_t>);
    m.def("gather_async_fp64", &gather_async<fp64_t>);
    m.def("gather_async_fp32", &gather_async<fp32_t>);
    m.def("gather_async_int64", &gather_async<Index>);
    m.def("gather_fp64", &gather<fp64_t>);
    m.def("gather_fp32", &gather<fp32_t>);
    m.def("gather_int64", &gather<Index>);

    m.def("copy_intersection_async_fp64", &copy_intersection_async<fp64_t>);
    m.def("copy_intersection_async_fp32", &copy_intersection_async<fp32_t>);
    m.def("copy_intersection_async_int64", &copy_intersection_async<Index>);

    m.def("copy_intersection_fp64", &copy_intersection<fp64_t>);
    m.def("copy_intersection_fp32", &copy_intersection<fp32_t>);
    m.def("copy_intersection_int64", &copy_intersection<Index>);
    
    m.def("copy_async_fp64", &copy_async<fp64_t>);
    m.def("copy_async_fp32", &copy_async<fp32_t>);
    m.def("copy_async_int64", &copy_async<Index>);

    m.def("copy_fp64", &copy<fp64_t>);
    m.def("copy_fp32", &copy<fp32_t>);
    m.def("copy_int64", &copy<Index>);

    m.def("clear_async_fp64", &clear_async<fp64_t>);
    m.def("clear_async_fp32", &clear_async<fp32_t>);
    m.def("clear_fp64", &clear<fp64_t>);
    m.def("clear_fp32", &clear<fp32_t>);
        
    m.def("axpy_async_fp64", py::overload_cast<fp64_t, const Tensor<fp64_t>&, const Tensor<fp64_t>&>(&axpy_async<fp64_t>));
    m.def("axpy_async_fp32", py::overload_cast<fp32_t, const Tensor<fp32_t>&, const Tensor<fp32_t>&>(&axpy_async<fp32_t>));
    m.def("axpy_fp64", py::overload_cast<fp64_t, const Tensor<fp64_t>&, const Tensor<fp64_t>&>(&axpy<fp64_t>));
    m.def("axpy_fp32", py::overload_cast<fp32_t, const Tensor<fp32_t>&, const Tensor<fp32_t>&>(&axpy<fp32_t>));

    m.def("axpy_async_fp64", py::overload_cast<const Tensor<fp64_t>&, const Tensor<fp64_t>&, const Tensor<fp64_t>&>(&axpy_async<fp64_t>));
    m.def("axpy_async_fp32", py::overload_cast<const Tensor<fp32_t>&, const Tensor<fp32_t>&, const Tensor<fp32_t>&>(&axpy_async<fp32_t>));
    m.def("axpy_fp64", py::overload_cast<const Tensor<fp64_t>&, const Tensor<fp64_t>&, const Tensor<fp64_t>&>(&axpy<fp64_t>));
    m.def("axpy_fp32", py::overload_cast<const Tensor<fp32_t>&, const Tensor<fp32_t>&, const Tensor<fp32_t>&>(&axpy<fp32_t>));

    m.def("sqrt_async_fp64", &sqrt_async<fp64_t>);
    m.def("sqrt_async_fp32", &sqrt_async<fp32_t>);
    m.def("sqrt_fp64", &sqrt<fp64_t>);
    m.def("sqrt_fp32", &sqrt<fp32_t>);
    m.def("maximum_async_fp64", &maximum_async<fp64_t>);
    m.def("maximum_async_fp32", &maximum_async<fp32_t>);
    m.def("maximum_fp64", &maximum<fp64_t>);
    m.def("maximum_fp32", &maximum<fp32_t>);

    m.def("addcdiv_async_fp64", &addcdiv_async<fp64_t>);
    m.def("addcdiv_async_fp32", &addcdiv_async<fp32_t>);
    m.def("addcdiv_fp64", &addcdiv<fp64_t>);
    m.def("addcdiv_fp32", &addcdiv<fp32_t>);
<<<<<<< HEAD

    m.def("logsumexp_async_fp64", &logsumexp_async<fp64_t>);
    m.def("logsumexp_async_fp32", &logsumexp_async<fp32_t>);
    m.def("logsumexp_fp64", &logsumexp<fp64_t>);
    m.def("logsumexp_fp32", &logsumexp<fp32_t>);

    m.def("total_sum_accum_async_fp64", &total_sum_accum_async<fp64_t>);
    m.def("total_sum_accum_async_fp32", &total_sum_accum_async<fp32_t>);
    m.def("total_sum_accum_fp64", &total_sum_accum<fp64_t>);
    m.def("total_sum_accum_fp32", &total_sum_accum<fp32_t>);

    m.def("subtract_indexed_column_async_fp64", &subtract_indexed_column_async<fp64_t>);
    m.def("subtract_indexed_column_async_fp32", &subtract_indexed_column_async<fp32_t>);
    m.def("subtract_indexed_column_fp64", &subtract_indexed_column<fp64_t>);
    m.def("subtract_indexed_column_fp32", &subtract_indexed_column<fp32_t>);
=======
    
    // gelu and dgelu
    m.def("gelu_async_fp64", &gelu_async<fp64_t>);
    m.def("gelu_async_fp32", &gelu_async<fp32_t>);
    m.def("gelu_fp64", &gelu<fp64_t>);
    m.def("gelu_fp32", &gelu<fp32_t>);
    m.def("gelutanh_async_fp64", &gelutanh_async<fp64_t>);
    m.def("gelutanh_async_fp32", &gelutanh_async<fp32_t>);
    m.def("gelutanh_fp64", &gelutanh<fp64_t>);
    m.def("gelutanh_fp32", &gelutanh<fp32_t>);
    
    m.def("dgelu_async_fp64", &dgelu_async<fp64_t>);
    m.def("dgelu_async_fp32", &dgelu_async<fp32_t>);
    m.def("dgelu_fp64", &dgelu<fp64_t>);
    m.def("dgelu_fp32", &dgelu<fp32_t>);
    m.def("dgelutanh_async_fp64", &dgelutanh_async<fp64_t>);
    m.def("dgelutanh_async_fp32", &dgelutanh_async<fp32_t>);
    m.def("dgelutanh_fp64", &dgelutanh<fp64_t>);
    m.def("dgelutanh_fp32", &dgelutanh<fp32_t>);   
>>>>>>> a910c5a9
}

// Main extension module with all wrappers
PYBIND11_MODULE(nntile_core, m)
{
    // Add starpu submodule
    auto starpu = m.def_submodule("starpu");
    def_mod_starpu(starpu);
    // Add tile submodule
    auto tile = m.def_submodule("tile");
    def_mod_tile(tile);
    // Add tensor submodule
    auto tensor = m.def_submodule("tensor");
    def_mod_tensor(tensor);
    // Define TransOp class and corresponding constants
    py::class_<TransOp>(m, "TransOp").
        // Constructor
        def(py::init<const enum TransOp::Value &>());
    m.attr("notrans") = py::cast(new TransOp(TransOp::NoTrans));
    m.attr("trans") = py::cast(new TransOp(TransOp::Trans));
}<|MERGE_RESOLUTION|>--- conflicted
+++ resolved
@@ -10,12 +10,8 @@
  * @version 1.0.0
  * @author Aleksandr Mikhalev
  * @author Aleksandr Katrutsa
-<<<<<<< HEAD
+ * @author Konstantin Sozykin
  * @date 2023-03-27
-=======
- * @author Konstantin Sozykin
- * @date 2023-02-14
->>>>>>> a910c5a9
  * */
 
 #include <pybind11/pybind11.h>
@@ -449,15 +445,25 @@
     m.def("clear_fp64", &clear<fp64_t>);
     m.def("clear_fp32", &clear<fp32_t>);
         
-    m.def("axpy_async_fp64", py::overload_cast<fp64_t, const Tensor<fp64_t>&, const Tensor<fp64_t>&>(&axpy_async<fp64_t>));
-    m.def("axpy_async_fp32", py::overload_cast<fp32_t, const Tensor<fp32_t>&, const Tensor<fp32_t>&>(&axpy_async<fp32_t>));
-    m.def("axpy_fp64", py::overload_cast<fp64_t, const Tensor<fp64_t>&, const Tensor<fp64_t>&>(&axpy<fp64_t>));
-    m.def("axpy_fp32", py::overload_cast<fp32_t, const Tensor<fp32_t>&, const Tensor<fp32_t>&>(&axpy<fp32_t>));
-
-    m.def("axpy_async_fp64", py::overload_cast<const Tensor<fp64_t>&, const Tensor<fp64_t>&, const Tensor<fp64_t>&>(&axpy_async<fp64_t>));
-    m.def("axpy_async_fp32", py::overload_cast<const Tensor<fp32_t>&, const Tensor<fp32_t>&, const Tensor<fp32_t>&>(&axpy_async<fp32_t>));
-    m.def("axpy_fp64", py::overload_cast<const Tensor<fp64_t>&, const Tensor<fp64_t>&, const Tensor<fp64_t>&>(&axpy<fp64_t>));
-    m.def("axpy_fp32", py::overload_cast<const Tensor<fp32_t>&, const Tensor<fp32_t>&, const Tensor<fp32_t>&>(&axpy<fp32_t>));
+    m.def("axpy_async_fp64", py::overload_cast<fp64_t, const Tensor<fp64_t>&,
+            const Tensor<fp64_t>&>(&axpy_async<fp64_t>));
+    m.def("axpy_async_fp32", py::overload_cast<fp32_t, const Tensor<fp32_t>&,
+            const Tensor<fp32_t>&>(&axpy_async<fp32_t>));
+    m.def("axpy_fp64", py::overload_cast<fp64_t, const Tensor<fp64_t>&,
+            const Tensor<fp64_t>&>(&axpy<fp64_t>));
+    m.def("axpy_fp32", py::overload_cast<fp32_t, const Tensor<fp32_t>&,
+            const Tensor<fp32_t>&>(&axpy<fp32_t>));
+
+    m.def("axpy_async_fp64", py::overload_cast<const Tensor<fp64_t>&,
+            const Tensor<fp64_t>&,
+            const Tensor<fp64_t>&>(&axpy_async<fp64_t>));
+    m.def("axpy_async_fp32", py::overload_cast<const Tensor<fp32_t>&,
+            const Tensor<fp32_t>&,
+            const Tensor<fp32_t>&>(&axpy_async<fp32_t>));
+    m.def("axpy_fp64", py::overload_cast<const Tensor<fp64_t>&,
+            const Tensor<fp64_t>&, const Tensor<fp64_t>&>(&axpy<fp64_t>));
+    m.def("axpy_fp32", py::overload_cast<const Tensor<fp32_t>&,
+            const Tensor<fp32_t>&, const Tensor<fp32_t>&>(&axpy<fp32_t>));
 
     m.def("sqrt_async_fp64", &sqrt_async<fp64_t>);
     m.def("sqrt_async_fp32", &sqrt_async<fp32_t>);
@@ -472,7 +478,6 @@
     m.def("addcdiv_async_fp32", &addcdiv_async<fp32_t>);
     m.def("addcdiv_fp64", &addcdiv<fp64_t>);
     m.def("addcdiv_fp32", &addcdiv<fp32_t>);
-<<<<<<< HEAD
 
     m.def("logsumexp_async_fp64", &logsumexp_async<fp64_t>);
     m.def("logsumexp_async_fp32", &logsumexp_async<fp32_t>);
@@ -484,11 +489,12 @@
     m.def("total_sum_accum_fp64", &total_sum_accum<fp64_t>);
     m.def("total_sum_accum_fp32", &total_sum_accum<fp32_t>);
 
-    m.def("subtract_indexed_column_async_fp64", &subtract_indexed_column_async<fp64_t>);
-    m.def("subtract_indexed_column_async_fp32", &subtract_indexed_column_async<fp32_t>);
+    m.def("subtract_indexed_column_async_fp64",
+            &subtract_indexed_column_async<fp64_t>);
+    m.def("subtract_indexed_column_async_fp32",
+            &subtract_indexed_column_async<fp32_t>);
     m.def("subtract_indexed_column_fp64", &subtract_indexed_column<fp64_t>);
     m.def("subtract_indexed_column_fp32", &subtract_indexed_column<fp32_t>);
-=======
     
     // gelu and dgelu
     m.def("gelu_async_fp64", &gelu_async<fp64_t>);
@@ -508,7 +514,6 @@
     m.def("dgelutanh_async_fp32", &dgelutanh_async<fp32_t>);
     m.def("dgelutanh_fp64", &dgelutanh<fp64_t>);
     m.def("dgelutanh_fp32", &dgelutanh<fp32_t>);   
->>>>>>> a910c5a9
 }
 
 // Main extension module with all wrappers
