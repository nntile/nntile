--- conflicted
+++ resolved
@@ -990,16 +990,13 @@
     m.def("transpose_async_fp32_fast_tf32", &transpose_async<fp32_fast_tf32_t>);
     m.def("transpose_fp64", &transpose<fp64_t>);
     m.def("transpose_fp32", &transpose<fp32_t>);
-<<<<<<< HEAD
     m.def("transpose_bf16", &transpose<bf16_t>);
     m.def("transpose_fp32_fast_tf32", &transpose<fp32_fast_tf32_t>);
-=======
 
     m.def("rope_async_fp64", &rope_async<fp64_t>);
     m.def("rope_async_fp32", &rope_async<fp32_t>);
     m.def("rope_fp64", &rope<fp64_t>);
     m.def("rope_fp32", &rope<fp32_t>);
->>>>>>> 365d9b64
 }
 
 // Main extension module with all wrappers
