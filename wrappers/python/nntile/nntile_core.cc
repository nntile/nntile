--- conflicted
+++ resolved
@@ -11,11 +11,7 @@
  * @author Aleksandr Mikhalev
  * @author Aleksandr Katrutsa
  * @author Konstantin Sozykin
-<<<<<<< HEAD
- * @date 2023-05-06
-=======
- * @date 2023-05-02
->>>>>>> 39f410c5
+ * @date 2023-05-10
  * */
 
 #include <pybind11/pybind11.h>
@@ -373,7 +369,6 @@
     def_tensor_distributions(distributions);
 
     // Add functions for Tensor<T>
-<<<<<<< HEAD
     m.def("gemm_async_fp64", &gemm_async<fp64_t, fp64_t>);
     m.def("gemm_async_fp32", &gemm_async<fp32_t, fp32_t>);
     m.def("gemm_async_fp16", &gemm_async<fp16_t, fp32_t>);
@@ -383,26 +378,18 @@
     // Mixed precision gemm (FP32_FAST_FP16)
     m.def("gemm_ex_async_fp32", &gemm_ex_async<fp32_t>);
     m.def("gemm_ex_fp32", &gemm_ex<fp32_t>);
-=======
-    m.def("gemm_async_fp64", &gemm_async<fp64_t>);
-    m.def("gemm_async_fp32", &gemm_async<fp32_t>);
-    m.def("gemm_fp64", &gemm<fp64_t>);
-    m.def("gemm_fp32", &gemm<fp32_t>);
-
->>>>>>> 39f410c5
+
     // Add activation functions for Tensor<T>
     m.def("relu_async_fp64", &relu_async<fp64_t>);
     m.def("relu_async_fp32", &relu_async<fp32_t>);
     m.def("relu_fp64", &relu<fp64_t>);
     m.def("relu_fp32", &relu<fp32_t>);
-<<<<<<< HEAD
+
     m.def("relu_forward_async_fp64", &relu_forward_async<fp64_t>);
     m.def("relu_forward_async_fp32", &relu_forward_async<fp32_t>);
     m.def("relu_forward_fp64", &relu_forward<fp64_t>);
     m.def("relu_forward_fp32", &relu_forward<fp32_t>);
-=======
-
->>>>>>> 39f410c5
+
     m.def("relu_backward_async_fp64", &relu_backward_async<fp64_t>);
     m.def("relu_backward_async_fp32", &relu_backward_async<fp32_t>);
     m.def("relu_backward_fp64", &relu_backward<fp64_t>);
@@ -617,21 +604,21 @@
     m.def("dgelutanh_fp64", &dgelutanh<fp64_t>);
     m.def("dgelutanh_fp32", &dgelutanh<fp32_t>);   
 
-<<<<<<< HEAD
-    // FP32 <-> FP16
-    m.def("fp32_to_fp16_async", &fp32_to_fp16_async);
-    m.def("fp16_to_fp32_async", &fp16_to_fp32_async);
-=======
+    // Embedding forward pass
     m.def("embedding_async_fp64", &embedding_async<fp64_t>);
     m.def("embedding_async_fp32", &embedding_async<fp32_t>);
     m.def("embedding_fp64", &embedding<fp64_t>);
     m.def("embedding_fp32", &embedding<fp32_t>);
 
+    // Embedding backward pass
     m.def("embedding_backward_async_fp64", &embedding_backward_async<fp64_t>);
     m.def("embedding_backward_async_fp32", &embedding_backward_async<fp32_t>);
     m.def("embedding_backward_fp64", &embedding_backward<fp64_t>);
     m.def("embedding_backward_fp32", &embedding_backward<fp32_t>);
->>>>>>> 39f410c5
+
+    // FP32 <-> FP16
+    m.def("fp32_to_fp16_async", &fp32_to_fp16_async);
+    m.def("fp16_to_fp32_async", &fp16_to_fp32_async);
 }
 
 // Main extension module with all wrappers
