# @copyright (c) 2022-2023 Skolkovo Institute of Science and Technology
#                           (Skoltech). All rights reserved.
#
# NNTile is software framework for fast training of big neural networks on
# distributed-memory heterogeneous systems based on StarPU runtime system.
#
# @file wrappers/python/nntile/tensor.py
# Multiprecision tensor with operations
#
# @version 1.0.0
# @author Aleksandr Mikhalev
# @author Aleksandr Katrutsa
# @date 2023-07-22

from .nntile_core import tensor as core_tensor
from .nntile_core.tensor import TensorTraits, Tensor_fp32, Tensor_fp64, \
        Tensor_int64, Tensor_bool
from .nntile_core import TransOp, notrans, trans
from typing import Union, List

# Multiprecision tensor as a union type for all precisions
Tensor = Union[core_tensor.Tensor_fp32, core_tensor.Tensor_fp64]
# Optional tensor argument
TensorOrNone = Union[Tensor, None]
# Union of multiprecision tensor and float
TensorOrFloat = Union[Tensor, float]
TensorFloatOrInt = Union[Tensor, core_tensor.Tensor_int64]

# Struct meant for tensor, its gradient and a flag if gradient is required
class TensorMoments(object):
    value: TensorOrNone
    grad: TensorOrNone
    grad_required: bool

    def __init__(self, value: TensorOrNone, grad: TensorOrNone,
            grad_required: bool):
        self.value = value
        self.grad = grad
        self.grad_required = grad_required

    def __del__(self):
        self.unregister()

    def unregister(self):
        if self.value is not None:
            self.value.unregister()
        if self.grad is not None:
            self.grad.unregister()


# Wrapper for multiprecision gemm
def gemm_async(alpha: float, trans_A: TransOp, A: Tensor, trans_B: TransOp, \
               B: Tensor, beta: float, C: Tensor, ndim: int, batch_ndim: int) \
               -> None:
    if type(A) is not type(B) or type(A) is not type(C):
        raise TypeError
    if type(A) is core_tensor.Tensor_fp32:
        core_tensor.gemm_async_fp32(alpha, trans_A, A, trans_B, B, beta, C,
                ndim, batch_ndim)
    elif type(A) is core_tensor.Tensor_fp64:
        core_tensor.gemm_async_fp64(alpha, trans_A, A, trans_B, B, beta, C,
                ndim, batch_ndim)
    else:
        raise TypeError

# Wrapper for multiprecision ReLU
def relu_async(x: Tensor) -> None:
    if type(x) is core_tensor.Tensor_fp32:
        core_tensor.relu_async_fp32(x)
    elif type(x) is core_tensor.Tensor_fp64:
        core_tensor.relu_async_fp64(x)
    else:
        raise TypeError

# Wrapper for multiprecision backward ReLU
def relu_backward_async(x: Tensor, dy: Tensor, dx: Tensor) -> None:
    if type(x) is core_tensor.Tensor_fp32:
        core_tensor.relu_backward_async_fp32(x, dy, dx)
    elif type(x) is core_tensor.Tensor_fp64:
        core_tensor.relu_backward_async_fp64(x, dy, dx)
    else:
        raise TypeError

# Wrapper for multiprecision derivative of ReLU
def drelu_async(x: Tensor) -> None:
    if type(x) is core_tensor.Tensor_fp32:
        core_tensor.drelu_async_fp32(x)
    elif type(x) is core_tensor.Tensor_fp64:
        core_tensor.drelu_async_fp64(x)
    else:
        raise TypeError

# Wrapper for multiprecision GELU
def gelu_async(x: Tensor) -> None:
    if type(x) is core_tensor.Tensor_fp32:
        core_tensor.gelu_async_fp32(x)
    elif type(x) is core_tensor.Tensor_fp64:
        core_tensor.gelu_async_fp64(x)
    else:
        raise TypeError

# Wrapper for multiprecision derivative of GELU
def dgelu_async(x: Tensor) -> None:
    if type(x) is core_tensor.Tensor_fp32:
        core_tensor.dgelu_async_fp32(x)
    elif type(x) is core_tensor.Tensor_fp64:
        core_tensor.dgelu_async_fp64(x)
    else:
        raise TypeError

# Wrapper for multiprecision backward GeLU
def gelu_backward_async(x: Tensor, dy: Tensor, dx: Tensor) -> None:
    if type(x) is core_tensor.Tensor_fp32:
        core_tensor.gelu_backward_async_fp32(x, dy, dx)
    elif type(x) is core_tensor.Tensor_fp64:
        core_tensor.gelu_backward_async_fp64(x, dy, dx)
    else:
        raise TypeError

# Wrapper for multiprecision approximated GELU
def gelutanh_async(x: Tensor, y: Tensor) -> None:
    if type(x) is not type(y):
        raise TypeError
    if type(x) is core_tensor.Tensor_fp32:
        core_tensor.gelutanh_async_fp32(x, y)
    elif type(x) is core_tensor.Tensor_fp64:
        core_tensor.gelutanh_async_fp64(x, y)
    else:
        raise TypeError

# Wrapper for multiprecision approximated GELU
def gelutanh_inplace_async(x: Tensor) -> None:
    if type(x) is core_tensor.Tensor_fp32:
        core_tensor.gelutanh_inplace_async_fp32(x)
    elif type(x) is core_tensor.Tensor_fp64:
        core_tensor.gelutanh_inplace_async_fp64(x)
    else:
        raise TypeError

# Wrapper for multiprecision derivative of approximate GELU
def dgelutanh_async(x: Tensor) -> None:
    if type(x) is core_tensor.Tensor_fp32:
        core_tensor.dgelutanh_async_fp32(x)
    elif type(x) is core_tensor.Tensor_fp64:
        core_tensor.dgelutanh_async_fp64(x)
    else:
        raise TypeError

# Wrapper for multiprecision backward approximate GeLU
def gelutanh_backward_async(x: Tensor, dy: Tensor, dx: Tensor) -> None:
    if type(x) is core_tensor.Tensor_fp32:
        core_tensor.gelutanh_backward_async_fp32(x, dy, dx)
    elif type(x) is core_tensor.Tensor_fp64:
        core_tensor.gelutanh_backward_async_fp64(x, dy, dx)
    else:
        raise TypeError

# Wrapper for multiprecision fill
def fill_async(val: float, x: Tensor) -> None:
    if type(x) is core_tensor.Tensor_fp32:
        core_tensor.fill_async_fp32(val, x)
    elif type(x) is core_tensor.Tensor_fp64:
        core_tensor.fill_async_fp64(val, x)
    else:
        raise TypeError

# Wrapper for multiprecision sum_slice
def sum_slice_async(alpha: float, x: Tensor, beta: float, sum_slice: Tensor, \
        axis: int) -> None:
    if type(x) is not type(sum_slice):
        raise TypeError
    if type(x) is core_tensor.Tensor_fp32:
        core_tensor.sum_slice_async_fp32(alpha, x, beta, sum_slice, axis)
    elif type(x) is core_tensor.Tensor_fp64:
        core_tensor.sum_slice_async_fp64(alpha, x, beta, sum_slice, axis)
    else:
        raise TypeError

# Wrapper for multiprecision sum_fiber
def sum_fiber_async(alpha: float, x: Tensor, beta: float, sum_fiber: Tensor, \
        axis: int, batch_ndim: int) -> None:
    if type(x) is not type(sum_fiber):
        raise TypeError
    if type(x) is core_tensor.Tensor_fp32:
        core_tensor.sum_fiber_async_fp32(alpha, x, beta, sum_fiber, axis, \
                batch_ndim)
    elif type(x) is core_tensor.Tensor_fp64:
        core_tensor.sum_fiber_async_fp64(alpha, x, beta, sum_fiber, axis, \
                batch_ndim)
    else:
        raise TypeError

# Wrapper for multiprecision norm_slice
def norm_slice_async(alpha: float, x: Tensor, beta: float, \
        norm_slice: Tensor, axis: int) -> None:
    if type(x) is not type(norm_slice):
        raise TypeError
    if type(x) is core_tensor.Tensor_fp32:
        core_tensor.norm_slice_async_fp32(alpha, x, beta, norm_slice, axis)
    else:
        core_tensor.norm_slice_async_fp64(alpha, x, beta, norm_slice, axis)

# Wrapper for multiprecision pow
def pow_async(alpha: float, exp: float, x: Tensor) -> None:
    if type(x) is core_tensor.Tensor_fp32:
        core_tensor.pow_async_fp32(alpha, exp, x)
    else:
        core_tensor.pow_async_fp64(alpha, exp, x)

# Wrapper for multiprecision sumnorm
def sumnorm_async(x: Tensor, sumnorm: Tensor, axis: int) -> None:
    if type(x) is not type(sumnorm):
        raise TypeError
    if type(x) is core_tensor.Tensor_fp32:
        core_tensor.sumnorm_async_fp32(x, sumnorm, axis)
    elif type(x) is core_tensor.Tensor_fp64:
        core_tensor.sumnorm_async_fp64(x, sumnorm, axis)
    else:
        raise TypeError

# Wrapper for multiprecision softmax
def softmax_async(maxsumexp: Tensor, x: Tensor, y: Tensor, axis: int) -> None:
    if type(x) is not type(y):
        raise TypeError
    if type(maxsumexp) is not type(x):
        raise TypeError
    if type(x) is core_tensor.Tensor_fp32:
        core_tensor.softmax_async_fp32(maxsumexp, x, y, axis)
    elif type(x) is core_tensor.Tensor_fp64:
        core_tensor.softmax_async_fp64(maxsumexp, x, y, axis)
    else:
        raise TypeError

# Wrapper for multiprecision softmax
def softmax_inplace_async(maxsumexp: Tensor, x: Tensor, axis: int) -> None:
    if type(maxsumexp) is not type(x):
        raise TypeError
    if type(x) is core_tensor.Tensor_fp32:
        core_tensor.softmax_inplace_async_fp32(maxsumexp, x, axis)
    elif type(x) is core_tensor.Tensor_fp64:
        core_tensor.softmax_inplace_async_fp64(maxsumexp, x, axis)
    else:
        raise TypeError

# Wrapper for multiprecision scatter
def scatter_async(x: TensorFloatOrInt, y: TensorFloatOrInt) -> None:
    if type(x) is not type(y):
        raise TypeError
    if type(x) is core_tensor.Tensor_fp32:
        core_tensor.scatter_async_fp32(x, y)
    elif type(x) is core_tensor.Tensor_fp32:
        core_tensor.scatter_async_fp64(x, y)
    elif type(x) is core_tensor.Tensor_int64:
        core_tensor.scatter_async_int64(x, y)
    elif type(x) is core_tensor.Tensor_bool:
        core_tensor.scatter_async_bool(x, y)
    else:
        raise TypeError

# Wrapper for multiprecision randn
def randn_async(x: Tensor, start: List[int], shape: List[int], seed: int,
        mean: float, dev: float) -> None:
    if type(x) is core_tensor.Tensor_fp32:
        core_tensor.randn_async_fp32(x, start, shape, seed, mean, dev)
    elif type(x) is core_tensor.Tensor_fp64:
        core_tensor.randn_async_fp64(x, start, shape, seed, mean, dev)
    else:
        raise TypeError

# Wrapper for multiprecision prod
def prod_async(x: Tensor, y: Tensor) -> None:
    if type(x) is not type(y):
        raise TypeError
    if type(x) is core_tensor.Tensor_fp32:
        core_tensor.prod_async_fp32(x, y)
    elif type(x) is core_tensor.Tensor_fp64:
        core_tensor.prod_async_fp64(x, y)
    else:
        raise TypeError
    
# Wrapper for multiprecision add
def add_async(alpha: float, x: Tensor, beta: float, y: Tensor) -> None:
    if type(x) is not type(y):
        raise TypeError
    if type(x) is core_tensor.Tensor_fp32:
        core_tensor.add_async_fp32(alpha, x, beta, y)
    elif type(x) is core_tensor.Tensor_fp64:
        core_tensor.add_async_fp64(alpha, x, beta, y)
    else:
        raise TypeError

# Wrapper for multiprecision nrm2
def nrm2_async(alpha:float, x: Tensor, beta: float, y: Tensor,
               tmp: Tensor) -> None:
    if type(x) is not type(y) or type(x) is not type(tmp):
        raise TypeError
    if type(x) is core_tensor.Tensor_fp32:
        core_tensor.nrm2_async_fp32(alpha, x, beta, y, tmp)
    elif type(x) is core_tensor.Tensor_fp64:
        core_tensor.nrm2_async_fp64(alpha, x, beta, y, tmp)
    else:
        raise TypeError

# Wrapper for multiprecision normalize
def normalize_async(gb: Tensor, x: Tensor, y: Tensor, l: int, eps: float,
        axis: int) -> None:
    if type(x) is not type(y) or type(x) is not type(gb):
        raise TypeError
    if type(x) is core_tensor.Tensor_fp32:
        core_tensor.normalize_async_fp32(gb, x, y, l, eps, axis)
    elif type(x) is core_tensor.Tensor_fp64:
        core_tensor.normalize_async_fp64(gb, x, y, l, eps, axis)
    else:
        raise TypeError

# Wrapper for multiprecision maxsumexp
def maxsumexp_async(x: Tensor, maxsumexp: Tensor, axis: int) -> None:
    if type(x) is not type(maxsumexp):
        raise TypeError
    if type(x) is core_tensor.Tensor_fp32:
        core_tensor.maxsumexp_async_fp32(x, maxsumexp, axis)
    elif type(x) is core_tensor.Tensor_fp64:
        core_tensor.maxsumexp_async_fp64(x, maxsumexp, axis)
    else:
        raise TypeError

# Wrapper for multiprecision add_slice
def add_slice_async(alpha: float, add_slice: Tensor, beta, x: Tensor, \
        axis: int) -> None:
    if type(add_slice) is not type(x):
        raise TypeError
    if type(x) is core_tensor.Tensor_fp32:
        core_tensor.add_slice_async_fp32(alpha, add_slice, beta, x, axis)
    elif type(x) is core_tensor.Tensor_fp64:
        core_tensor.add_slice_async_fp64(alpha, add_slice, beta, x, axis)
    else:
        raise TypeError

# Wrapper for multiprecision add_slice3
def add_slice3_async(alpha: float, add_slice: Tensor, beta, x: Tensor, \
        y: Tensor, axis: int) -> None:
    if type(add_slice) is not type(x):
        raise TypeError
    if type(x) is not type(y):
        raise TypeError
    if type(x) is core_tensor.Tensor_fp32:
        core_tensor.add_slice3_async_fp32(alpha, add_slice, beta, x, y, axis)
    elif type(x) is core_tensor.Tensor_fp64:
        core_tensor.add_slice3_async_fp64(alpha, add_slice, beta, x, y, axis)
    else:
        raise TypeError

# Wrapper for multiprecision add_fiber
def add_fiber_async(alpha: float, add_fiber: Tensor, beta, x: Tensor, \
        axis: int, batch_ndim: int) -> None:
    if type(add_fiber) is not type(x):
        raise TypeError
    if type(x) is core_tensor.Tensor_fp32:
        core_tensor.add_fiber_async_fp32(alpha, add_fiber, beta, x, axis, \
                batch_ndim)
    elif type(x) is core_tensor.Tensor_fp64:
        core_tensor.add_fiber_async_fp64(alpha, add_fiber, beta, x, axis, \
                batch_ndim)
    else:
        raise TypeError

# Wrapper for multiprecision prod_slice
def prod_slice_async(prod_slice: Tensor, alpha: float, x: Tensor, \
        axis: int) -> None:
    if type(prod_slice) is not type(x):
        raise TypeError
    if type(x) is core_tensor.Tensor_fp32:
        core_tensor.prod_slice_async_fp32(prod_slice, alpha, x, axis)
    elif type(x) is core_tensor.Tensor_fp64:
        core_tensor.prod_slice_async_fp64(prod_slice, alpha, x, axis)
    else:
        raise TypeError

# Wrapper for multiprecision prod_fiber
def prod_fiber_async(prod_fiber: Tensor, alpha: float, x: Tensor, \
        axis: int) -> None:
    if type(prod_fiber) is not type(x):
        raise TypeError
    if type(x) is core_tensor.Tensor_fp32:
        core_tensor.prod_fiber_async_fp32(prod_fiber, alpha, x, axis)
    elif type(x) is core_tensor.Tensor_fp64:
        core_tensor.prod_fiber_async_fp64(prod_fiber, alpha, x, axis)
    else:
        raise TypeError
    
# Wrapper for multiprecision prod_fiber3
def prod_fiber3_async(prod_fiber: Tensor, alpha: float, x: Tensor, \
        y: Tensor, axis: int) -> None:
    if type(prod_fiber) is not type(x):
        raise TypeError
    if type(x) is not type(y):
        raise TypeError
    if type(x) is core_tensor.Tensor_fp32:
        core_tensor.prod_fiber3_async_fp32(prod_fiber, alpha, x, y, axis)
    elif type(x) is core_tensor.Tensor_fp64:
        core_tensor.prod_fiber3_async_fp64(prod_fiber, alpha, x, y, axis)
    else:
        raise TypeError
    
# Wrapper for multiprecision add_scalar
def add_scalar_async(alpha:float, beta: float, x: Tensor) -> None:
    if type(x) is core_tensor.Tensor_fp32:
        core_tensor.add_scalar_async_fp32(alpha, beta, x)
    elif type(x) is core_tensor.Tensor_fp64:
        core_tensor.add_scalar_async_fp64(alpha, beta, x)
    else:
        raise TypeError

# Wrapper for multiprecision gather
def gather_async(x: TensorFloatOrInt, y: TensorFloatOrInt) -> None:
    if type(x) is not type(y):
        raise TypeError
    if type(x) is core_tensor.Tensor_fp32:
        core_tensor.gather_async_fp32(x, y)
    elif type(x) is core_tensor.Tensor_fp64:
        core_tensor.gather_async_fp64(x, y)
    elif type(x) is core_tensor.Tensor_int64:
        core_tensor.gather_async_int64(x, y)
    elif type(x) is core_tensor.Tensor_bool:
        core_tensor.gather_async_bool(x, y)
    else:
        raise TypeError

# Wrapper for multiprecision copy_intersection
def copy_intersection_async(x: TensorFloatOrInt, x_offset: List[int], \
        y: TensorFloatOrInt, y_offset: List[int]) -> None:
    if type(x) is not type(y):
        raise TypeError
    if type(x) is core_tensor.Tensor_fp32:
        core_tensor.copy_intersection_async_fp32(x, x_offset, y, y_offset)
    elif type(x) is core_tensor.Tensor_fp64:
        core_tensor.copy_intersection_async_fp64(x, x_offset, y, y_offset)
    elif type(x) is core_tensor.Tensor_int64:
        core_tensor.copy_intersection_async_int64(x, x_offset, y, y_offset)
    else:
        raise TypeError

# Wrapper for multiprecision copy
def copy_async(x: TensorFloatOrInt, y: TensorFloatOrInt) -> None:
    if type(x) is not type(y):
        raise TypeError
    if type(x) is core_tensor.Tensor_fp32:
        core_tensor.copy_async_fp32(x, y)
    elif type(x) is core_tensor.Tensor_fp64:
        core_tensor.copy_async_fp64(x, y)
    elif type(x) is core_tensor.Tensor_int64:
        core_tensor.copy_async_int64(x, y)
    else:
        raise TypeError

# Wrapper for multiprecision clear
def clear_async(x: Tensor) -> None:
    if type(x) is core_tensor.Tensor_fp32:
        core_tensor.clear_async_fp32(x)
    elif type(x) is core_tensor.Tensor_fp64:
        core_tensor.clear_async_fp64(x)
    else:
        raise TypeError

# Wrapper for multiprecision axpy
def axpy_async(alpha: TensorOrFloat, x: Tensor, y: Tensor) -> None:
    if type(x) is not type(y):
        raise TypeError
    if type(alpha) is Tensor:
        if type(alpha) is not type(x):
            raise TypeError
        if type(x) is core_tensor.Tensor_fp32:
            core_tensor.axpy_async_fp32(alpha, x, y)
        elif type(x) is core_tensor.Tensor_fp64:
            core_tensor.axpy_async_fp64(alpha, x, y)
        else:
            raise TypeError
    else:
        if type(x) is core_tensor.Tensor_fp32:
            core_tensor.axpy_async_fp32(alpha, x, y)
        elif type(x) is core_tensor.Tensor_fp64:
            core_tensor.axpy_async_fp64(alpha, x, y)
        else:
            raise TypeError

# Wrapper for multiprecision square root
def sqrt_async(x: Tensor, y: Tensor) -> None:
    if type(x) is not type(y):
        raise TypeError
    if type(x) is core_tensor.Tensor_fp32:
        core_tensor.sqrt_async_fp32(x, y)
    elif type(x) is core_tensor.Tensor_fp64:
        core_tensor.sqrt_async_fp64(x, y)
    else:
        raise TypeError

# Wrapper for multiprecision inplace square root
def sqrt_inplace_async(x: Tensor) -> None:
    if type(x) is core_tensor.Tensor_fp32:
        core_tensor.sqrt_inplace_async_fp32(x)
    elif type(x) is core_tensor.Tensor_fp64:
        core_tensor.sqrt_inplace_async_fp64(x)
    else:
        raise TypeError

# Wrapper for multiprecision elementwise maximum
def maximum_async(x: Tensor, y: Tensor) -> None:
    if type(x) is not type(y):
        raise TypeError
    if type(x) is core_tensor.Tensor_fp32:
        core_tensor.maximum_async_fp32(x, y)
    elif type(x) is core_tensor.Tensor_fp64:
        core_tensor.maximum_async_fp64(x, y)
    else:
        raise TypeError

# Wrapper for multiprecision addcdiv
def addcdiv_async(alpha: float, eps: float, nom: Tensor, denom: Tensor, \
        src: Tensor) -> None:
    if type(nom) is not type(denom):
        raise TypeError
    if type(nom) is not type(src):
        raise TypeError
    if type(nom) is core_tensor.Tensor_fp32:
        core_tensor.addcdiv_async_fp32(alpha, eps, nom, denom, src)
    elif type(nom) is core_tensor.Tensor_fp64:
        core_tensor.addcdiv_async_fp64(alpha, eps, nom, denom, src)
    else:
        raise TypeError

# Wrapper for multiprecision sumprod_slice
def sumprod_slice_async(alpha: float, src1: Tensor, src2: Tensor, \
        beta: float, dst: Tensor, axis: int) -> None:
    if type(src1) is not type(src2):
        raise TypeError
    if type(src1) is not type(dst):
        raise TypeError
    if type(src1) is core_tensor.Tensor_fp32:
        core_tensor.sumprod_slice_async_fp32(alpha, src1, src2, beta, dst, \
                axis)
    elif type(src1) is core_tensor.Tensor_fp64:
        core_tensor.sumprod_slice_async_fp64(alpha, src1, src2, beta, dst, \
                axis)
    else:
        raise TypeError

# Wrapper for multiprecision sumprod_fiber
def sumprod_fiber_async(alpha: float, src1: Tensor, src2: Tensor, \
        beta: float, dst: Tensor, axis: int) -> None:
    if type(src1) is not type(src2):
        raise TypeError
    if type(src1) is not type(dst):
        raise TypeError
    if type(src1) is core_tensor.Tensor_fp32:
        core_tensor.sumprod_fiber_async_fp32(alpha, src1, src2, beta, dst, \
                axis)
    elif type(src1) is core_tensor.Tensor_fp64:
        core_tensor.sumprod_fiber_async_fp64(alpha, src1, src2, beta, dst, \
                axis)
    else:
        raise TypeError

def logsumexp_async(maxsumexp: Tensor, logsumexp: Tensor) -> None:
    if type(maxsumexp) is not type(logsumexp):
        raise TypeError
    if type(maxsumexp) is core_tensor.Tensor_fp32:
        core_tensor.logsumexp_async_fp32(maxsumexp, logsumexp)
    elif type(maxsumexp) is core_tensor.Tensor_fp64:
        core_tensor.logsumexp_async_fp64(maxsumexp, logsumexp)
    else:
        raise TypeError

def total_sum_accum_async(logsumexp: Tensor, src: Tensor, \
        class_labels: Tensor_int64, val: Tensor):
    if type(logsumexp) is core_tensor.Tensor_fp32:
        core_tensor.total_sum_accum_async_fp32(logsumexp, src, class_labels, \
                val)
    elif type(logsumexp) is core_tensor.Tensor_fp64:
        core_tensor.total_sum_accum_async_fp64(logsumexp, src, class_labels, \
                val)
    else:
        raise TypeError

def subtract_indexed_outputs_async(val: float, class_labels: Tensor_int64, \
        dst: Tensor):
    if type(dst) is core_tensor.Tensor_fp32:
        core_tensor.subtract_indexed_outputs_async_fp32(val, class_labels, dst)
    elif type(dst) is core_tensor.Tensor_fp64:
        core_tensor.subtract_indexed_outputs_async_fp64(val, class_labels, dst)
    else:
        raise TypeError

# Wrapper for multiprecision scaling
def scal_async(alpha: float, x: Tensor, y: Tensor) -> None:
    if type(x) is not type(y):
        raise TypeError
    if type(x) is core_tensor.Tensor_fp32:
        core_tensor.scal_async_fp32(alpha, x, y)
    elif type(x) is core_tensor.Tensor_fp64:
        core_tensor.scal_async_fp64(alpha, x, y)
    else:
        raise TypeError

# Wrapper for multiprecision scaling
def scal_inplace_async(alpha: float, x: Tensor) -> None:
    if type(x) is core_tensor.Tensor_fp32:
        core_tensor.scal_inplace_async_fp32(alpha, x)
    elif type(x) is core_tensor.Tensor_fp64:
        core_tensor.scal_inplace_async_fp64(alpha, x)
    else:
        raise TypeError

# Wrapper for multiprecision scaling
def mask_scalar_async(mask: Tensor_bool, alpha: float, x: Tensor, \
        batch_ndim: int) -> None:
    if type(x) is core_tensor.Tensor_fp32:
        core_tensor.mask_scalar_async_fp32(mask, alpha, x, batch_ndim)
    elif type(x) is core_tensor.Tensor_fp64:
        core_tensor.mask_scalar_async_fp64(mask, alpha, x, batch_ndim)
    else:
        raise TypeError

# Wrapper for multiprecision embedding
def embedding_async(index: Tensor_int64, vocab: Tensor, embed: Tensor, \
        axis: int) -> None:
    if type(vocab) is not type(embed):
        raise TypeError
    if type(embed) is core_tensor.Tensor_fp32:
        core_tensor.embedding_async_fp32(index, vocab, embed, axis)
    elif type(embed) is core_tensor.Tensor_fp64:
        core_tensor.embedding_async_fp64(index, vocab, embed, axis)
    else:
        raise TypeError

# Wrapper for multiprecision embedding_backward
def embedding_backward_async(index: Tensor_int64, embed: Tensor, \
        vocab: Tensor, axis: int) -> None:
    if type(vocab) is not type(embed):
        raise TypeError
    if type(embed) is core_tensor.Tensor_fp32:
        core_tensor.embedding_backward_async_fp32(index, embed, vocab, axis)
    elif type(embed) is core_tensor.Tensor_fp64:
        core_tensor.embedding_backward_async_fp64(index, embed, vocab, axis)
    else:
        raise TypeError

# Wrapper for multiprecision hypot
def hypot_async(alpha: float, x: Tensor, beta: float, y: Tensor) -> None:
    if type(x) is not type(y):
        raise TypeError
    if type(x) is core_tensor.Tensor_fp32:
        core_tensor.hypot_async_fp32(alpha, x, beta, y)
    elif type(x) is core_tensor.Tensor_fp64:
        core_tensor.hypot_async_fp64(alpha, x, beta, y)
    else:
        raise TypeError

<<<<<<< HEAD
def fused_adam_step(p: Tensor, grad: Tensor, first_moment: Tensor, second_moment: Tensor,
                   lr: float, eps: float, beta1: float, beta2: float, weight_decay: float, num_iter: int):
    if type(p) is not type(grad):
        raise TypeError
    if type(p) is not type(first_moment):
        raise TypeError
    if type(p) is not type(second_moment):
        raise TypeError
    if type(p) is core_tensor.Tensor_fp32:
        core_tensor.adam_step_async_fp32(num_iter, beta1, beta2, eps, lr, weight_decay,
                                         grad, first_moment, second_moment, p)
    elif type(p) is core_tensor.Tensor_fp64:
        core_tensor.adam_step_async_fp64(num_iter, beta1, beta2, eps, lr, weight_decay,
                                         grad, first_moment, second_moment, p)
    else:
        raise TypeError
=======
# Wrapper for multiprecision transpose
def transpose_async(alpha: float, src: Tensor, dst: Tensor, ndim: int) -> None:
    if type(src) is not type(dst):
        raise TypeError
    if type(src) is core_tensor.Tensor_fp32:
        core_tensor.transpose_async_fp32(alpha, src, dst, ndim)
    elif type(src) is core_tensor.Tensor_fp64:
        core_tensor.transpose_async_fp64(alpha, src, dst, ndim)
    else:
        raise TypeError
>>>>>>> 464ffbdb
<|MERGE_RESOLUTION|>--- conflicted
+++ resolved
@@ -655,7 +655,6 @@
     else:
         raise TypeError
 
-<<<<<<< HEAD
 def fused_adam_step(p: Tensor, grad: Tensor, first_moment: Tensor, second_moment: Tensor,
                    lr: float, eps: float, beta1: float, beta2: float, weight_decay: float, num_iter: int):
     if type(p) is not type(grad):
@@ -672,7 +671,7 @@
                                          grad, first_moment, second_moment, p)
     else:
         raise TypeError
-=======
+
 # Wrapper for multiprecision transpose
 def transpose_async(alpha: float, src: Tensor, dst: Tensor, ndim: int) -> None:
     if type(src) is not type(dst):
@@ -683,4 +682,3 @@
         core_tensor.transpose_async_fp64(alpha, src, dst, ndim)
     else:
         raise TypeError
->>>>>>> 464ffbdb
