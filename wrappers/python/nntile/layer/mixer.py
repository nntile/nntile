--- conflicted
+++ resolved
@@ -11,17 +11,13 @@
 #
 # @version 1.1.0
 
-<<<<<<< HEAD
-from nntile.tensor import TensorMoments, TensorTraits, notrans, add_inplace_async, add_slice_async, sum_slice_async, clear_async, transpose_async
-=======
 from nntile.layer.act import Act
->>>>>>> 857cab46
 from nntile.layer.base_layer import BaseLayer
 from nntile.layer.layer_norm import LayerNorm
 from nntile.layer.linear import Linear
 from nntile.tensor import (
-    TensorMoments, TensorTraits, add_async, add_slice_async, clear_async,
-    notrans, sum_slice_async, transpose_async)
+    TensorMoments, TensorTraits, add_inplace_async, add_slice_async,
+    clear_async, notrans, sum_slice_async, transpose_async)
 
 
 class GAP(BaseLayer):
@@ -224,7 +220,8 @@
     def backward_async(self):
         self.mlp_2.backward_async()
         self.norm_2.backward_async()
-        add_inplace_async(1.0, self.mlp_2.linear_2.y.grad, 1.0, self.mlp_1.y.grad)
+        add_inplace_async(1.0, self.mlp_2.linear_2.y.grad, 1.0,
+                self.mlp_1.y.grad)
         self.mlp_1.backward_async()
         self.norm_1.backward_async()
         add_inplace_async(1.0, self.mlp_1.linear_2.y.grad, 1.0, self.x.grad)