# @copyright (c) 2022-present Skolkovo Institute of Science and Technology
#                              (Skoltech), Russia. All rights reserved.
#                2023-present Artificial Intelligence Research Institute
#                              (AIRI), Russia. All rights reserved.
#
# NNTile is software framework for fast training of big neural networks on
# distributed-memory heterogeneous systems based on StarPU runtime system.
#
# @file wrappers/python/nntile/layer/layer_norm.py
# LayerNorm of NNTile Python package
#
# @version 1.1.0

import torch
from torch.nn import LayerNorm as LayerNormTorch

import nntile.utils.constructors as nntc
from nntile.layer.base_layer import BaseLayer
<<<<<<< HEAD
from nntile.tensor import (Tensor, TensorMoments, TensorTraits, add_inplace_async,
                           add_fiber_async, add_slice3_async, add_slice_async,
                           clear_async, fill_async, hypot_scalar_inverse_async,
                           norm_slice_async, prod_fiber3_async,
                           prod_slice_async, sum_fiber_async, sum_slice_async,
                           sumprod_fiber_async, sumprod_slice_async)
=======
from nntile.tensor import (
    Tensor, TensorMoments, TensorTraits, add_async, add_fiber_async,
    add_slice3_async, add_slice_async, clear_async, fill_async,
    hypot_scalar_inverse_async, norm_slice_async, prod_fiber3_async,
    prod_slice_async, sum_fiber_async, sum_slice_async, sumprod_fiber_async,
    sumprod_slice_async, to_numpy)
>>>>>>> 857cab46


class LayerNorm(BaseLayer):
    x: TensorMoments
    y: TensorMoments
    gamma: TensorMoments
    beta: TensorMoments
    tmp_y_value: Tensor
    tmp_y_grad: Tensor
    mean: Tensor
    inv_stddev: Tensor
    axis: int
    eps: float

    # Construct normalization layer with all the provided data
    def __init__(
        self,
        x: TensorMoments,
        y: TensorMoments,
        gamma: TensorMoments,
        beta: TensorMoments,
        tmp_y_value: Tensor,
        tmp_y_grad: Tensor,
        mean: Tensor,
        inv_stddev: Tensor,
        axis: int,
        eps: float,
        redux: bool = False,
    ):
        # Redirect to BaseLayer initialization
        super().__init__(
            [x],
            [y],
            [gamma, beta],
            [tmp_y_value, tmp_y_grad, mean, inv_stddev],
        )
        self.x = x
        self.y = y
        self.gamma = gamma
        self.gamma.grad.set_reduction_add()
        self.beta = beta
        self.beta.grad.set_reduction_add()
        self.tmp_y_value = tmp_y_value
        self.tmp_y_grad = tmp_y_grad
        self.mean = mean
        self.mean.set_reduction_add()
        self.inv_stddev = inv_stddev
        self.inv_stddev.set_reduction_hypot()
        self.axis = axis
        self.l = self.x.value.shape[axis]
        self.eps = eps**0.5  # This value is used to init deviation
        if redux:
            self.redux = 1
        else:
            self.redux = 0

    # Simple generator for the normalization layer
    @staticmethod
    def generate_simple(
        x: TensorMoments,
        axis: int,
        eps: float,
        next_tag: int,
        redux: bool = False,
    ):
        # Get traits of X
        x_traits = TensorTraits(x.value.shape, x.value.basetile_shape)
        # Create Y with the same traits and distribution as X
        x_distr = x.value.distribution
        y_value = type(x.value)(x_traits, x_distr, next_tag)
        next_tag = y_value.next_tag
        # Create grad Y with the same traits and distribution as X
        y_grad = type(x.value)(x_traits, x_distr, next_tag)
        next_tag = y_grad.next_tag
        # Wrap Y
        y = TensorMoments(y_value, y_grad, True)
        # Gamma parameter
        gamma_shape = [x.value.shape[axis]]
        gamma_basetile = [x.value.basetile_shape[axis]]
        gamma_traits = TensorTraits(gamma_shape, gamma_basetile)
        gamma_distr = []
        for i in range(x.value.grid.shape[axis]):
            gamma_distr.append(x_distr[x.value.grid.stride[axis] * i])
        gamma_value = type(x.value)(gamma_traits, gamma_distr, next_tag)
        next_tag = gamma_value.next_tag
        gamma_grad = type(x.value)(gamma_traits, gamma_distr, next_tag)
        next_tag = gamma_grad.next_tag
        gamma = TensorMoments(gamma_value, gamma_grad, True)
        # Beta parameter
        beta_value = type(x.value)(gamma_traits, gamma_distr, next_tag)
        next_tag = beta_value.next_tag
        beta_grad = type(x.value)(gamma_traits, gamma_distr, next_tag)
        next_tag = beta_grad.next_tag
        beta = TensorMoments(beta_value, beta_grad, True)
        # Temporary tensor for normalized input
        tmp_y_value = type(x.value)(x_traits, x_distr, next_tag)
        next_tag = tmp_y_value.next_tag
        # Temporary tensor for gradient of normalized input
        tmp_y_grad = type(x.value)(x_traits, x_distr, next_tag)
        next_tag = tmp_y_grad.next_tag
        # Define auxiliary tensors to hold mean, inverse of stddev and scalar
        # products along given axis
        mean_shape = x.value.shape[:axis] + x.value.shape[axis + 1 :]
        mean_basetile = (
            x.value.basetile_shape[:axis] + x.value.basetile_shape[axis + 1 :]
        )
        mean_traits = TensorTraits(mean_shape, mean_basetile)
        mean_distr = []
        # Set distribution of mean tensor as X tensor with 0 index in provided
        # axis
        for i in range(mean_traits.grid.nelems):
            mean_tile_index = mean_traits.grid.linear_to_index(i)
            x_tile_index = (
                mean_tile_index[0:axis] + [0] + mean_tile_index[axis:]
            )
            x_tile_offset = x.value.grid.index_to_linear(x_tile_index)
            mean_distr.append(x_distr[x_tile_offset])
        mean = type(x.value)(mean_traits, mean_distr, next_tag)
        next_tag = mean.next_tag
        inv_stddev = type(x.value)(mean_traits, mean_distr, next_tag)
        next_tag = inv_stddev.next_tag
        # Create LayerNorm object with all the provided tensors
        layer = LayerNorm(
            x,
            y,
            gamma,
            beta,
            tmp_y_value,
            tmp_y_grad,
            mean,
            inv_stddev,
            axis,
            eps,
            redux=redux,
        )
        # Init gamma and beta
        clear_async(beta.value)
        fill_async(1.0, gamma.value)
        # Return layer and next tag to be used
        return (layer, next_tag)

    # Forward propagation of the normalization layer
    def forward_async(self):
        # Get means over given axis
        sum_slice_async(
            1.0 / self.l,
            self.x.value,
            0.0,
            self.mean,
            self.axis,
            redux=self.redux,
        )
        # Y = X - mean
        add_slice3_async(
            -1.0, self.mean, 1.0, self.x.value, self.tmp_y_value, self.axis
        )
        # mean can be offloaded from GPU
        self.mean.wont_use()
        # X can be offloaded from GPU
        self.x.value.wont_use()
        # Compute standard deviation of self.y.value
        # fill_async(self.eps, self.inv_stddev)
        norm_slice_async(
            1.0 / self.l**0.5,
            self.tmp_y_value,
            0.0,
            self.inv_stddev,
            self.axis,
            redux=self.redux,
        )
        hypot_scalar_inverse_async(self.eps, 1.0, self.inv_stddev)
        # Invert stddev (to multiply by it instead of dividing)
        # pow_async(1.0, -1.0, self.inv_stddev)
        # Finally, normalize input
        prod_slice_async(self.inv_stddev, 1.0, self.tmp_y_value, self.axis)
        # inv_stddev can be offloaded from GPU
        self.inv_stddev.wont_use()
        # Scale normalized input for the backward phase
        prod_fiber3_async(
            self.gamma.value, 1.0, self.tmp_y_value, self.y.value, self.axis
        )
        # tmp_Y_value can be offloaded from GPU
        self.tmp_y_value.wont_use()
        # gamma can be offloaded from GPU
        self.gamma.value.wont_use()
        # Shift output
        add_fiber_async(1.0, self.beta.value, 1.0, self.y.value, self.axis, 0)
        # beta can be offloaded from GPU
        self.beta.value.wont_use()
        # Y can be offloaded from GPU
        self.y.value.wont_use()

    # Forward propagation of the normalization layer
    def forward_dynamic(self, x: TensorMoments):
        mean_shape = (
            x.value.shape[: self.axis] + x.value.shape[self.axis + 1 :]
        )
        mean_basetile = (
            x.value.basetile_shape[: self.axis]
            + x.value.basetile_shape[self.axis + 1 :]
        )

        tmp_y_value = nntc.empty_like(x.value)
        y = TensorMoments(nntc.empty_like(x.value), None, False)
        mean = nntc.empty(mean_shape, mean_basetile, dtype=type(x.value))
        inv_stddev = nntc.empty(mean_shape, mean_basetile, dtype=type(x.value))

        num_layers = x.value.shape[self.axis]

        # Get means over given axis
        sum_slice_async(
            1.0 / num_layers, x.value, 0.0, mean, self.axis, redux=self.redux
        )
        # Y = X - mean
        add_slice3_async(-1.0, mean, 1.0, x.value, tmp_y_value, self.axis)
        # mean can be offloaded from GPU
        mean.wont_use()

        # Compute standard deviation of self.y.value
        norm_slice_async(
            1.0 / num_layers**0.5,
            tmp_y_value,
            0.0,
            inv_stddev,
            self.axis,
            redux=self.redux,
        )
        hypot_scalar_inverse_async(self.eps, 1.0, inv_stddev)
        # Finally, normalize input
        prod_slice_async(inv_stddev, 1.0, tmp_y_value, self.axis)
        # inv_stddev can be offloaded from GPU
        inv_stddev.wont_use()
        # Scale normalized input for the backward phase
        prod_fiber3_async(
            self.gamma.value, 1.0, tmp_y_value, y.value, self.axis
        )
        # tmp_Y_value can be offloaded from GPU
        tmp_y_value.wont_use()
        # gamma can be offloaded from GPU
        self.gamma.value.wont_use()
        # Shift output
        add_fiber_async(1.0, self.beta.value, 1.0, y.value, self.axis, 0)
        # beta can be offloaded from GPU
        self.beta.value.wont_use()
        return y

    # Backward propagation of the normalization layer
    def backward_async(self):
        # Accumulate gradient over beta
        sum_fiber_async(
            1.0,
            self.y.grad,
            1.0,
            self.beta.grad,
            self.axis,
            0,
            redux=self.redux,
        )
        # d_beta can be offloaded from GPU
        self.beta.grad.wont_use()
        # Accumulate gradient over gamma
        sumprod_fiber_async(
            1.0,
            self.y.grad,
            self.tmp_y_value,
            1.0,
            self.gamma.grad,
            self.axis,
            redux=self.redux,
        )
        # d_gamma can be offloaded from GPU
        self.gamma.grad.wont_use()
        # Define gradient over normalized input
        prod_fiber3_async(
            self.gamma.value, 1.0, self.y.grad, self.tmp_y_grad, self.axis
        )
        # dY can be offloaded from GPU
        self.y.grad.wont_use()
        # gamma can be offloaded from GPU
        self.gamma.value.wont_use()
        # Get mean of product of tmp_Y_grad and tmp_Y_value over the given axis
        sumprod_slice_async(
            -1.0 / self.l,
            self.tmp_y_grad,
            self.tmp_y_value,
            0.0,
            self.mean,
            self.axis,
            redux=self.redux,
        )
        # Multiply tmp_Y_value by the mean
        prod_slice_async(self.mean, 1.0, self.tmp_y_value, self.axis)
        # Add tmp_Y_grad to tmp_Y_value
<<<<<<< HEAD
        add_inplace_async(1., self.tmp_y_grad, 1., self.tmp_y_value)
=======
        add_async(1.0, self.tmp_y_grad, 1.0, self.tmp_y_value)
>>>>>>> 857cab46
        # Get mean value of tmp_Y_grad over the given axis
        sum_slice_async(
            1.0 / self.l,
            self.tmp_y_grad,
            0.0,
            self.mean,
            self.axis,
            redux=self.redux,
        )
        # tmp_Y_grad can be deleted
        self.tmp_y_grad.invalidate_submit()
        # Subtract mean from tmp_Y_value
        add_slice_async(-1.0, self.mean, 1.0, self.tmp_y_value, self.axis)
        # mean can be deleted
        self.mean.invalidate_submit()
        # Multiply tmp_Y_value by the inverse stddev
        prod_slice_async(self.inv_stddev, 1.0, self.tmp_y_value, self.axis)
        # inv_stddev can be deleted
        self.inv_stddev.invalidate_submit()
        # Accumulate gradient from tmp_Y_value
        # axpy_async(1.0, self.tmp_y_value, self.x.grad)
<<<<<<< HEAD
        add_inplace_async(1., self.tmp_y_value, 1., self.x.grad)
=======
        add_async(1.0, self.tmp_y_value, 1.0, self.x.grad)
>>>>>>> 857cab46
        # tmp_Y_value can be deleted
        self.tmp_y_value.invalidate_submit()
        # dX can offloade from GPU
        self.x.grad.wont_use()

    @classmethod
    def from_torch(cls,
        torch_layer: LayerNormTorch, x: TensorMoments,
        next_tag: int, redux: bool = False
    ):
        eps = torch_layer.eps
        nntile_layer, next_tag = cls.generate_simple(x, 0, eps,
                                                     next_tag, redux)
        nntile_layer.gamma.value.from_array(
            torch_layer.weight.data.cpu().detach().numpy())
        nntile_layer.beta.value.from_array(
            torch_layer.bias.data.cpu().detach().numpy())
        return nntile_layer, next_tag

    def to_torch(self) -> LayerNormTorch:
        target_shape = self.activations_input[0].value.shape
        torch_layer = LayerNormTorch(target_shape[self.axis],
                                    self.eps**2)
        torch_layer.weight.data = torch.tensor(
                                to_numpy(self.gamma.value),
                                requires_grad=True)
        torch_layer.bias.data = torch.tensor(
                                to_numpy(self.beta.value),
                                requires_grad=True)
        return torch_layer

    def to_torch_with_grads(self) -> LayerNormTorch:
        torch_layer = self.to_torch()
        torch_layer.weight.grad = torch.tensor(
                                to_numpy(self.gamma.grad))
        torch_layer.bias.grad = torch.tensor(
                                to_numpy(self.beta.grad))

        return torch_layer<|MERGE_RESOLUTION|>--- conflicted
+++ resolved
@@ -16,21 +16,12 @@
 
 import nntile.utils.constructors as nntc
 from nntile.layer.base_layer import BaseLayer
-<<<<<<< HEAD
-from nntile.tensor import (Tensor, TensorMoments, TensorTraits, add_inplace_async,
-                           add_fiber_async, add_slice3_async, add_slice_async,
-                           clear_async, fill_async, hypot_scalar_inverse_async,
-                           norm_slice_async, prod_fiber3_async,
-                           prod_slice_async, sum_fiber_async, sum_slice_async,
-                           sumprod_fiber_async, sumprod_slice_async)
-=======
 from nntile.tensor import (
-    Tensor, TensorMoments, TensorTraits, add_async, add_fiber_async,
+    Tensor, TensorMoments, TensorTraits, add_fiber_async, add_inplace_async,
     add_slice3_async, add_slice_async, clear_async, fill_async,
     hypot_scalar_inverse_async, norm_slice_async, prod_fiber3_async,
     prod_slice_async, sum_fiber_async, sum_slice_async, sumprod_fiber_async,
-    sumprod_slice_async, to_numpy)
->>>>>>> 857cab46
+    sumprod_slice_async)
 
 
 class LayerNorm(BaseLayer):
@@ -324,11 +315,7 @@
         # Multiply tmp_Y_value by the mean
         prod_slice_async(self.mean, 1.0, self.tmp_y_value, self.axis)
         # Add tmp_Y_grad to tmp_Y_value
-<<<<<<< HEAD
         add_inplace_async(1., self.tmp_y_grad, 1., self.tmp_y_value)
-=======
-        add_async(1.0, self.tmp_y_grad, 1.0, self.tmp_y_value)
->>>>>>> 857cab46
         # Get mean value of tmp_Y_grad over the given axis
         sum_slice_async(
             1.0 / self.l,
@@ -349,12 +336,7 @@
         # inv_stddev can be deleted
         self.inv_stddev.invalidate_submit()
         # Accumulate gradient from tmp_Y_value
-        # axpy_async(1.0, self.tmp_y_value, self.x.grad)
-<<<<<<< HEAD
         add_inplace_async(1., self.tmp_y_value, 1., self.x.grad)
-=======
-        add_async(1.0, self.tmp_y_value, 1.0, self.x.grad)
->>>>>>> 857cab46
         # tmp_Y_value can be deleted
         self.tmp_y_value.invalidate_submit()
         # dX can offloade from GPU
@@ -379,18 +361,18 @@
         torch_layer = LayerNormTorch(target_shape[self.axis],
                                     self.eps**2)
         torch_layer.weight.data = torch.tensor(
-                                to_numpy(self.gamma.value),
+                                nntc.to_numpy(self.gamma.value),
                                 requires_grad=True)
         torch_layer.bias.data = torch.tensor(
-                                to_numpy(self.beta.value),
+                                nntc.to_numpy(self.beta.value),
                                 requires_grad=True)
         return torch_layer
 
     def to_torch_with_grads(self) -> LayerNormTorch:
         torch_layer = self.to_torch()
         torch_layer.weight.grad = torch.tensor(
-                                to_numpy(self.gamma.grad))
+                                nntc.to_numpy(self.gamma.grad))
         torch_layer.bias.grad = torch.tensor(
-                                to_numpy(self.beta.grad))
+                                nntc.to_numpy(self.beta.grad))
 
         return torch_layer