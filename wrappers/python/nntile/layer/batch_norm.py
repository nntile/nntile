--- conflicted
+++ resolved
@@ -17,13 +17,9 @@
 from nntile.tensor import (
     TensorMoments, add_fiber_async, add_fiber_inplace_async, add_inplace_async,
     copy_async, empty, hypot_scalar_inverse_async, multiply_fiber_async,
-<<<<<<< HEAD
-    multiply_fiber_inplace_async, norm_fiber_inplace_async, ones, pow_async,
-    prod_async, prod_inplace_async, sum_fiber_async, sumprod_fiber_async)
-=======
-    multiply_inplace_async, norm_fiber_inplace_async, ones, pow_async,
-    prod_async, prod_fiber_async, sum_fiber_async, sumprod_fiber_async)
->>>>>>> 37ec9f63
+    multiply_fiber_inplace_async, multiply_inplace_async,
+    norm_fiber_inplace_async, ones, pow_async, prod_async, sum_fiber_async,
+    sumprod_fiber_async)
 
 
 class BatchNorm2d(BaseLayer):
