# @copyright (c) 2022-present Skolkovo Institute of Science and Technology
#                              (Skoltech), Russia. All rights reserved.
#                2023-present Artificial Intelligence Research Institute
#                              (AIRI), Russia. All rights reserved.
#
# NNTile is software framework for fast training of big neural networks on
# distributed-memory heterogeneous systems based on StarPU runtime system.
#
# @file wrappers/python/nntile/layer/layer_norm.py
# LayerNorm of NNTile Python package
#
# @version 1.1.0

import math

from nntile.layer.base_layer import BaseLayer
from nntile.tensor import (
<<<<<<< HEAD
    TensorMoments, add_async, add_fiber_async, copy_async, empty,
    hypot_scalar_inverse_async, norm_fiber_inplace_async, ones, pow_async,
    prod_async, prod_fiber_async, prod_inplace_async, sum_fiber_async,
    sumprod_fiber_async)
=======
    TensorMoments, add_fiber_async, add_fiber_inplace_async, add_inplace_async,
    copy_async, empty, hypot_scalar_inverse_async, norm_fiber_async, ones,
    pow_async, prod_async, prod_fiber3_async, prod_fiber_async,
    prod_inplace_async, sum_fiber_async, sumprod_fiber_async)
>>>>>>> 5d3af32a


class BatchNorm2d(BaseLayer):
    def __init__(
        self,
        x: TensorMoments,
        y: TensorMoments,
        weight: TensorMoments,
        bias: TensorMoments,
        eps: float = 1e-05,
        redux: bool = False,
    ):
        self.x = x
        self.eps = eps**0.5  # we will square it in forward

        self.weight = weight
        self.bias = bias

        self.dtype = type(x.value)

        self.x_normalized = empty(self.x.value.shape, dtype=self.dtype)

        self.y = y

        self.x_unbiased_copy = empty(self.y.value.shape, dtype=self.dtype)
        self.inv_std = empty(self.x.value.shape[1:2], dtype=self.dtype)

        self.n_channels = self.x.value.shape[1]
        self.numel_in_channel = math.prod(self.x.value.shape) / self.n_channels

        self.redux = redux

        self.x_grad_tmp = empty(self.x.value.shape, dtype=self.dtype)

        self.tmp_buff_full = empty(self.x.value.shape, dtype=self.dtype)
        self.tmp_buff_channels = empty(self.x.value.shape[1:2],
                                           dtype=self.dtype)

    @classmethod
    def generate_simple(cls, x, eps: float = 1e-05, redux=False):
        y = TensorMoments(
            empty(x.value.shape, dtype=type(x.value)),
            empty(x.value.shape, dtype=type(x.value)),
            grad_required=True,
        )
        n_channels = x.value.shape[1]

        weight = TensorMoments(
            ones([n_channels], dtype=type(x.value)),
            ones([n_channels], dtype=type(x.value)),
            grad_required=True,
        )
        bias = TensorMoments(
            ones([n_channels], dtype=type(x.value)),
            ones([n_channels], dtype=type(x.value)),
            grad_required=True,
        )

        return cls(x, y, weight, bias, eps=eps, redux=redux)

    def forward_async(self):
        self._normalize_forward()
        self._learnable_transform_forward()

        self.y.value.wont_use()

    def backward_async(self):
        self._learnable_transform_backward()
        self._normalize_backward()

        # could be earlier. But this is straightforward we delete grad
        self.x.grad.wont_use()
        self.y.grad.wont_use()

    def _normalize_forward(self):
        # mean
        x_mean = self.tmp_buff_channels
        sum_fiber_async(1.0 / self.numel_in_channel, self.x.value,
                            0.0, x_mean, 1, 0)
        self.x.value.wont_use()

        # X_res = X - mean
        add_fiber_async(
            -1.0, x_mean, 1.0, self.x.value, self.x_normalized, 1, 0
        )

        self.tmp_buff_channels.wont_use()
        # copy for backward
        copy_async(self.x_normalized, self.x_unbiased_copy)
        self.x_unbiased_copy.wont_use()

        # inverse std using norm_fiber
        norm_fiber_inplace_async(
            1.0 / self.numel_in_channel**0.5, self.x_normalized,
                0.0, self.inv_std, axis=1, batch_ndim=0, redux=self.redux
        )

        hypot_scalar_inverse_async(self.eps, 1.0, self.inv_std)

        # X_res = X_res/std
        prod_fiber_async(self.inv_std, 1.0, self.x_normalized, 1)
        self.inv_std.wont_use()

    def _learnable_transform_forward(self):
        # y = weight * y + bias
        prod_fiber3_async(
            self.weight.value, 1.0, self.x_normalized, self.y.value, 1
        )
        self.weight.value.wont_use()
        add_fiber_inplace_async(1.0, self.bias.value, 1.0, self.y.value, 1, 0)
        self.x_normalized.wont_use()
        self.bias.value.wont_use()

    def _compute_grad_normalized_input_over_x(self, grad_nnt):
        """
        compute gradient for nominator inplace
        """
        grad_mean = self.tmp_buff_channels  # empty([self.n_channels])
        sum_fiber_async(1.0 / self.numel_in_channel,
                            grad_nnt, 0.0, grad_mean, 1, 0)

        # grad computing over mean
        add_fiber_inplace_async(-1.0, grad_mean, 1.0, grad_nnt, 1, 0)
        self.tmp_buff_channels.invalidate_submit()

    def _compute_grad_inv_std_over_x(self, grad_nnt):
        """
        compute gradient for denominator inplace
        """
        # Compute grad d(out)/d(variance)
        inv_denom_grad = self.tmp_buff_channels  # empty([self.n_channels])
        sum_fiber_async(1.0, grad_nnt, 0.0, inv_denom_grad, 1, 0)

        # x_var_eps = self.inv_std**-2
        # xvar_grad = denom_grad[None, :, None, None] * -0.5*(xvar_eps)**(-1.5)
        x_var_eps_ref = self.inv_std
        # inplace for reuse. Invalidates self.inv_std
        xvar_grad = x_var_eps_ref

        pow_async(-0.5, -2.0 * -1.5, xvar_grad)  # fuse two powers from above
        prod_inplace_async(inv_denom_grad, xvar_grad)

        # Compute grad d(variance)/d(x)
        # empty(self.x.value.shape)
        x_normalized_grad = grad_nnt
        # empty([self.n_channels])
        mean_grad = self.tmp_buff_channels

        # x_normalized_grad = 1.0/ self.numel_in_channel * 2
        #       * (A-xmean[None, :, None, None])
        # x_grad = (-1.0*x_normalized_grad.sum([0,2,3])[None, :, None,None]
        #       / self.numel_in_channel + x_normalized_grad)
        add_inplace_async(
            1.0 / self.numel_in_channel * 2,
            self.x_unbiased_copy,
            0.0,
            x_normalized_grad,
        )  # copy + scalar prod
        sum_fiber_async(
            -1.0 / self.numel_in_channel,
                x_normalized_grad, 0.0, mean_grad, 1, 0
        )
        add_fiber_inplace_async(1.0, mean_grad, 1.0, x_normalized_grad, 1, 0)
        self.tmp_buff_channels.invalidate_submit()

        # d(variance)/d(inv_std) = (xvar_grad*x_normalized_grad)
        prod_fiber_async(xvar_grad, 1.0, x_normalized_grad, 1)
        self.inv_std.invalidate_submit()

    def _normalize_backward(self):
        # Nominator part
        nominator_grad = self.x_grad_tmp  # empty(self.x.value.shape)

        # nominator_grad = self.grad*inv_denominator
        copy_async(self.y.grad, nominator_grad)
        inv_denominator_ref = self.inv_std
        prod_fiber_async(inv_denominator_ref, 1.0, nominator_grad, 1)

        nominator_grad_x = nominator_grad
        self._compute_grad_normalized_input_over_x(nominator_grad_x)

        # Inversed denominator part
        inv_denominator_grad = self.tmp_buff_full  # empty(self.x.value.shape)

        # denominator_grad = self.grad*nominator
        nominator_ref = self.x_unbiased_copy
        prod_async(nominator_ref, self.y.grad, inv_denominator_grad)

        inv_denominator_grad_x = inv_denominator_grad
        self._compute_grad_inv_std_over_x(inv_denominator_grad_x)

        self.x_unbiased_copy.invalidate_submit()

        # grad_x = nominator_grad_x + inv_denominator_grad_x
        add_inplace_async(1.0, inv_denominator_grad_x, 1.0, nominator_grad_x)
        self.tmp_buff_full.invalidate_submit()

        # accumulate calculated gradient
        add_inplace_async(1.0, nominator_grad_x, 1.0, self.x.grad)
        self.x_grad_tmp.invalidate_submit()

    def _learnable_transform_backward(self):
        # bias_grad = grad
        sum_fiber_async(1.0, self.y.grad, 0.0, self.bias.grad, 1, 0)
        self.bias.grad.wont_use()

        # weight_grad = x_normalized * grad
        sumprod_fiber_async(
            1.0,
            self.y.grad,
            self.x_normalized,
            1.0,
            self.weight.grad,
            1,
            redux=self.redux,
        )
        self.weight.grad.wont_use()
        self.x_normalized.invalidate_submit()

        # norm_grad = grad * weight
        prod_fiber_async(self.weight.value, 1.0, self.y.grad, 1)
        self.weight.value.wont_use()<|MERGE_RESOLUTION|>--- conflicted
+++ resolved
@@ -15,17 +15,10 @@
 
 from nntile.layer.base_layer import BaseLayer
 from nntile.tensor import (
-<<<<<<< HEAD
-    TensorMoments, add_async, add_fiber_async, copy_async, empty,
-    hypot_scalar_inverse_async, norm_fiber_inplace_async, ones, pow_async,
-    prod_async, prod_fiber_async, prod_inplace_async, sum_fiber_async,
-    sumprod_fiber_async)
-=======
     TensorMoments, add_fiber_async, add_fiber_inplace_async, add_inplace_async,
     copy_async, empty, hypot_scalar_inverse_async, norm_fiber_async, ones,
     pow_async, prod_async, prod_fiber3_async, prod_fiber_async,
     prod_inplace_async, sum_fiber_async, sumprod_fiber_async)
->>>>>>> 5d3af32a
 
 
 class BatchNorm2d(BaseLayer):
