# @copyright (c) 2022-2023 Skolkovo Institute of Science and Technology
#                           (Skoltech). All rights reserved.
#
# NNTile is software framework for fast training of big neural networks on
# distributed-memory heterogeneous systems based on StarPU runtime system.
#
# @file wrappers/python/nntile/layer/linear.py
# Linear layer of NNTile Python package
#
# @version 1.0.0
# @author Aleksandr Mikhalev
<<<<<<< HEAD
# @date 2023-05-06
=======
# @author Aleksandr Katrutsa
# @date 2023-07-22
>>>>>>> ad111b6b

import nntile
from nntile.tensor import TensorTraits, Tensor, TensorOrNone, TensorMoments, \
<<<<<<< HEAD
        TransOp, trans, notrans, Tensor_fp16, copy_async, gemm_async, \
        gemm_ex_async, randn_async
from nntile.nntile_core.tensor import fp32_to_fp16_async, fp16_to_fp32_async
from nntile.layer.base_layer import BaseLayer
import numpy as np
from typing import List, Optional
=======
        TransOp, trans, notrans, copy_async, gemm_async, randn_async, \
        add_slice_async, add_fiber_async, sum_slice_async, sum_fiber_async
from nntile.layer.base_layer import BaseLayer
import numpy as np
from typing import List, Union
>>>>>>> ad111b6b

class Linear(BaseLayer):
    side: str
    trans_x: TransOp
    x: TensorMoments
    y: TensorMoments
    w: TensorMoments
    ndim: int
<<<<<<< HEAD
    #b: TensorMoments
    #b_axis: int
    fp32_fast_fp16: bool
    fp32_convert_fp16: bool
    x_fp16: TensorMoments
    y_fp16: TensorMoments
    w_fp16: TensorMoments
=======
    b: Union[TensorMoments, None]
>>>>>>> ad111b6b

    # Construct linear layer with all the provided data
    def __init__(self, side: str, trans_x: TransOp, x: TensorMoments, \
            y: TensorMoments, w: TensorMoments, ndim: int, \
<<<<<<< HEAD
            #b: TensorMoments, b_axis: int, # No bias as of now \
            fp32_fast_fp16: bool = False, \
            fp32_convert_fp16: bool = False, \
            x_fp16: Optional[TensorMoments] = None, \
            w_fp16: Optional[TensorMoments] = None, \
            y_fp16: Optional[TensorMoments] = None):
=======
            b: Union[TensorMoments, None]):
>>>>>>> ad111b6b
        # Check parameter side
        if side != 'L' and side != 'R':
            raise ValueError("side must be either 'L' or 'R'")
        # Check parameter ndim
        if ndim <= 0:
            raise ValueError("ndim must be positive integer")
        # Redirect to BaseClass initialization
<<<<<<< HEAD
        super().__init__([x], [y], [w], [x_fp16, w_fp16, y_fp16])
=======
        if b is None:
            super().__init__([x], [y], [w], [])
            self.b = None
        else:
            super().__init__([x], [y], [w, b], [])
            self.b = b
>>>>>>> ad111b6b
        # Set up local named parameters
        self.side = side
        self.trans_x = trans_x
        self.ndim = ndim
        self.x = x
        self.y = y
<<<<<<< HEAD
        self.w = w
        self.x_fp16 = x_fp16
        self.w_fp16 = w_fp16
        self.y_fp16 = y_fp16
        #self.b = b
        #self.b_axis = b_axis
        self.fp32_fast_fp16 = fp32_fast_fp16
        self.fp32_convert_fp16 = fp32_convert_fp16

    # Simple generator for the linear layer
    @staticmethod
    def generate_simple_mpiroot(x: TensorMoments, side: str, \
            trans_x: TransOp, ndim: int, add_shape: List[int], \
            add_basetile_shape: List[int], next_tag: int, \
            fp32_fast_fp16: bool = False, fp32_convert_fp16: bool = False):
=======
        self.w = w 

    # Simple generator for the linear layer
    @staticmethod
    def generate_simple(x: TensorMoments, side: str, trans_x: TransOp, \
            in_features_ndim: int, out_features_shape: List[int], \
            out_features_basetile_shape: List[int], next_tag: int, bias=True):
>>>>>>> ad111b6b
        # Define shapes
        ndim = in_features_ndim
        add_shape = out_features_shape
        add_basetile_shape = out_features_basetile_shape
        if side == 'L':
            if trans_x == notrans:
                w_shape = x.value.shape[-ndim:] + add_shape
                w_tile = x.value.basetile_shape[-ndim:] + add_basetile_shape
                y_shape = x.value.shape[:-ndim] + add_shape
                y_tile = x.value.basetile_shape[:-ndim] + add_basetile_shape
            else:
                w_shape = x.value.shape[:ndim] + add_shape
                w_tile = x.value.basetile_shape[:ndim] + add_basetile_shape
                y_shape = x.value.shape[ndim:] + add_shape
                y_tile = x.value.basetile_shape[ndim:] + add_basetile_shape
        else:
            if trans_x == notrans:
                w_shape = add_shape + x.value.shape[:ndim]
                w_tile = add_basetile_shape + x.value.basetile_shape[:ndim]
                y_shape = add_shape + x.value.shape[ndim:]
                y_tile = add_basetile_shape + x.value.basetile_shape[ndim:]
            else:
                w_shape = add_shape + x.value.shape[-ndim:]
                w_tile = add_basetile_shape + x.value.basetile_shape[-ndim:]
                y_shape = add_shape + x.value.shape[:-ndim]
                y_tile = add_basetile_shape + x.value.basetile_shape[:-ndim]
        # Define W
        w_traits = TensorTraits(w_shape, w_tile)
        # TODO change distribution
        w_distr = [0] * w_traits.grid.nelems
        w_value = type(x.value)(w_traits, w_distr, next_tag)
        next_tag = w_value.next_tag
        # Create gradient of W with the same traits and distribution as W
        w_grad = type(x.value)(w_traits, w_distr, next_tag)
        next_tag = w_grad.next_tag
        # Define W as TensorMoments
        w = TensorMoments(w_value, w_grad, True)
        if bias:
            if len(add_shape) > 1:
                raise ValueError("Bias is not yet supported for " \
                        "len(add_shape) > 1")
            b_traits = TensorTraits(add_shape, add_basetile_shape)
            # TODO change distribution
            b_distr = [0] * b_traits.grid.nelems
            b_value = type(x.value)(b_traits, b_distr, next_tag)
            next_tag = b_value.next_tag
            # Create gradient of b with the same traits and distribution as b
            b_grad = type(x.value)(b_traits, b_distr, next_tag)
            next_tag = b_grad.next_tag
            # Define b as TensorMoments
            b = TensorMoments(b_value, b_grad, True)
        else:
            b = None
        # Define Y
        y_traits = TensorTraits(y_shape, y_tile)
        # TODO change distribution
        y_distr = [0] * y_traits.grid.nelems
        y_value = type(x.value)(y_traits, y_distr, next_tag)
        next_tag = y_value.next_tag
        # Create gradient of Y with the same traits and distribution as Y
        y_grad = type(x.value)(y_traits, y_distr, next_tag)
        next_tag = y_grad.next_tag
        # Define Y as TensorMoments
        y = TensorMoments(y_value, y_grad, True)
        # Create linear layer with all the provided data
<<<<<<< HEAD
        if type(x.value) is not nntile.tensor.Tensor_fp32:
            fp32_fast_fp16 = False
            fp32_convert_fp16 = False
        if fp32_fast_fp16:
            fp32_convert_fp16 = False
        if fp32_convert_fp16:
            x_traits = TensorTraits(x.value.shape, x.value.basetile_shape)
            x_distr = x.value.distribution
            x_fp16_value = Tensor_fp16(x_traits, x_distr, next_tag)
            next_tag = x_fp16_value.next_tag
            x_fp16_grad = Tensor_fp16(x_traits, x_distr, next_tag)
            next_tag = x_fp16_grad.next_tag
            x_fp16 = TensorMoments(x_fp16_value, x_fp16_grad, True)
            w_fp16_value = Tensor_fp16(w_traits, w_distr, next_tag)
            next_tag = w_fp16_value.next_tag
            w_fp16_grad = Tensor_fp16(w_traits, w_distr, next_tag)
            next_tag = w_fp16_grad.next_tag
            w_fp16 = TensorMoments(w_fp16_value, w_fp16_grad, True)
            y_fp16_value = Tensor_fp16(y_traits, y_distr, next_tag)
            next_tag = y_fp16_value.next_tag
            y_fp16_grad = Tensor_fp16(y_traits, y_distr, next_tag)
            next_tag = y_fp16_grad.next_tag
            y_fp16 = TensorMoments(y_fp16_value, y_fp16_grad, True)
            layer = Linear(side, trans_x, x, y, w, ndim, fp32_fast_fp16, \
                    fp32_convert_fp16, x_fp16, w_fp16, y_fp16)
        else:
            layer = Linear(side, trans_x, x, y, w, ndim, fp32_fast_fp16)
=======
        layer = Linear(side, trans_x, x, y, w, ndim, b)
>>>>>>> ad111b6b
        # Return layer and next tag to be used
        return (layer, next_tag)

    # Forward propagation of the linear layer
    def forward_async(self):
        # Convert fp32 to fp16 if needed
        if self.fp32_convert_fp16:
            fp32_to_fp16_async(self.x.value, self.x_fp16.value)
            fp32_to_fp16_async(self.w.value, self.w_fp16.value)
        # Perform actual gemm
        if self.side == 'L':
            # Y = einsum('ij,jk->ik', op(X), W)
            # 'i' is a multi-index of dimension X.ndim-ndim
            # 'j' is a multi-index of dimension ndim
            # 'k' is a multi-index of dimension W.ndim-ndim
<<<<<<< HEAD
            if self.fp32_fast_fp16:
                gemm_ex_async(1.0, self.trans_x, self.x.value, notrans, \
                        self.w.value, 0.0, self.y.value, self.ndim, 0)
            elif self.fp32_convert_fp16:
                gemm_async(1.0, self.trans_x, self.x_fp16.value, notrans, \
                        self.w_fp16.value, 0.0, self.y_fp16.value, \
                        self.ndim, 0)
            else:
                gemm_async(1.0, self.trans_x, self.x.value, notrans, \
                        self.w.value, 0.0, self.y.value, self.ndim, 0)
=======
            gemm_async(1.0, self.trans_x, self.x.value, notrans, self.w.value,
                    0.0, self.y.value, self.ndim, 0)
            if self.b is not None:
                add_fiber_async(1.0, self.b.value, 1.0, self.y.value,
                        self.y.value.ndim-1, 0)
>>>>>>> ad111b6b
        else:
            # Y = einsum('ij,jk->ik', W, op(X))
            # 'i' is a multi-index of dimension W.ndim-ndim
            # 'j' is a multi-index of dimension ndim
            # 'k' is a multi-index of dimension X.ndim-ndim
<<<<<<< HEAD
            if self.fp32_fast_fp16:
                gemm_ex_async(1.0, notrans, self.w.value, self.trans_x, \
                        self.x.value, 0.0, self.y.value, self.ndim, 0)
            elif self.fp32_convert_fp16:
                gemm_async(1.0, notrans, self.w_fp16.value, self.trans_x, \
                        self.x_fp16.value, 0.0, self.y_fp16.value, \
                        self.ndim, 0)
            else:
                gemm_async(1.0, notrans, self.w.value, self.trans_x, \
                        self.x.value, 0.0, self.y.value, self.ndim, 0)
        # Convert fp16 to fp32 if needed and offload data
        if self.fp32_convert_fp16:
            fp16_to_fp32_async(self.y_fp16.value, self.y.value)
            self.x_fp16.value.wont_use()
            self.w_fp16.value.wont_use()
            self.y_fp16.value.wont_use()
=======
            gemm_async(1.0, notrans, self.w.value, self.trans_x, self.x.value,
                    0.0, self.y.value, self.ndim, 0)
            if self.b is not None:
                add_fiber_async(1.0, self.b.value, 1.0, self.y.value, 0, 0)
>>>>>>> ad111b6b
        # Hint for StarPU that W tensor will
        # not be used soon and it is advised to offload data from GPU
        self.w.value.wont_use()
        self.x.value.wont_use()
        self.y.value.wont_use()
<<<<<<< HEAD
=======
        if self.b is not None:
            self.b.value.wont_use()
>>>>>>> ad111b6b

    # Backward propagation of the linear layer
    def backward_async(self):
        # Convert fp32 to fp16 if needed
        if self.fp32_convert_fp16:
            fp32_to_fp16_async(self.y.grad, self.y_fp16.grad)
        # Gradient over W (weights)
        if self.w.grad_required:
            # Convert fp32 to fp16 if needed
            if self.fp32_convert_fp16:
                fp32_to_fp16_async(self.w.grad, self.w_fp16.grad)
            gemm_ndim = self.x.value.ndim - self.ndim
            if self.side == 'L':
                # Backward for Y = einsum('ij,jk->ik', op(X), W)
                # dW = einsum('ij,ik->jk', op(X), dY)
                # 'i' is a multi-index of dimension X.ndim-ndim
                # 'j' is a multi-index of dimension ndim
                # 'k' is a multi-index of dimension W.ndim-ndim
                if self.trans_x == notrans:
                    if self.fp32_fast_fp16:
                        gemm_ex_async(1.0, trans, self.x.value, notrans, \
                                self.y.grad, 1.0, self.w.grad, gemm_ndim, 0)
                    elif self.fp32_convert_fp16:
                        gemm_async(1.0, trans, self.x_fp16.value, notrans, \
                                self.y_fp16.grad, 1.0, self.w_fp16.grad, \
                                gemm_ndim, 0)
                    else:
                        gemm_async(1.0, trans, self.x.value, notrans, \
                                self.y.grad, 1.0, self.w.grad, gemm_ndim, 0)
                else:
                    if self.fp32_fast_fp16:
                        gemm_ex_async(1.0, notrans, self.x.value, notrans, \
                                self.y.grad, 1.0, self.w.grad, gemm_ndim, 0)
                    elif self.fp32_convert_fp16:
                        gemm_async(1.0, notrans, self.x_fp16.value, notrans, \
                                self.y_fp16.grad, 1.0, self.w_fp16.grad, \
                                gemm_ndim, 0)
                    else:
                        gemm_async(1.0, notrans, self.x.value, notrans, \
                                self.y.grad, 1.0, self.w.grad, gemm_ndim, 0)
            else:
                # Backward for Y = einsum('ij,jk->ik', W, op(X))
                # dW = einsum('ik,jk->ij', dY, op(X))
                # 'i' is a multi-index of dimension W.ndim-ndim
                # 'j' is a multi-index of dimension ndim
                # 'k' is a multi-index of dimension X.ndim-ndim
                if self.trans_x == notrans:
                    if self.fp32_fast_fp16:
                        gemm_ex_async(1.0, notrans, self.y.grad, trans, \
                                self.x.value, 1.0, self.w.grad, gemm_ndim, 0)
                    elif self.fp32_convert_fp16:
                        gemm_async(1.0, notrans, self.y_fp16.grad, trans, \
                                self.x_fp16.value, 1.0, self.w_fp16.grad, \
                                gemm_ndim, 0)
                    else:
                        gemm_async(1.0, notrans, self.y.grad, trans, \
                                self.x.value, 1.0, self.w.grad, gemm_ndim, 0)
                else:
                    if self.fp32_fast_fp16:
                        gemm_ex_async(1.0, notrans, self.y.grad, notrans, \
                                self.x.value, 1.0, self.w.grad, gemm_ndim, 0)
                    elif self.fp32_convert_fp16:
                        gemm_async(1.0, notrans, self.y_fp16.grad, notrans, \
                                self.x_fp16.value, 1.0, self.w_fp16.grad, \
                                gemm_ndim, 0)
                    else:
                        gemm_async(1.0, notrans, self.y.grad, notrans, \
                                self.x.value, 1.0, self.w.grad, gemm_ndim, 0)
            # Convert fp16 to fp32 if needed and offload data
            if self.fp32_convert_fp16:
                fp16_to_fp32_async(self.w_fp16.grad, self.w.grad)
                self.x_fp16.value.wont_use()
                self.w_fp16.grad.wont_use()
            # Hint StarPU to offload gradient over W if needed
            self.w.grad.wont_use()
            self.x.value.wont_use()
            self.y.grad.wont_use()
        if self.b is not None:
            if self.b.grad_required:
                if self.side == 'L':
                    sum_fiber_async(1.0, self.y.grad, 1.0, self.b.grad, \
                            self.y.value.ndim-1, 0)
                else:
                    sum_fiber_async(1.0, self.y.grad, 1.0, self.b.grad, 0, 0)
                self.b.grad.wont_use()
                self.y.grad.wont_use()
        # Gradient over X (input)
        if self.x.grad_required:
            # Convert fp32 to fp16 if needed
            if self.fp32_convert_fp16:
                fp32_to_fp16_async(self.x.grad, self.x_fp16.grad)
            gemm_ndim = self.w.value.ndim - self.ndim
            if self.side == 'L':
                # Backward for Y = einsum('ij,jk->ik', op(X), W)
                # d op(X) = einsum('ik,jk->ij', dY, W)
                # 'i' is a multi-index of dimension X.ndim-ndim
                # 'j' is a multi-index of dimension ndim
                # 'k' is a multi-index of dimension W.ndim-ndim
                if self.trans_x == notrans:
                    # dX = einsum('ik,jk->ij', dY, W)
                    if self.fp32_fast_fp16:
                        gemm_ex_async(1.0, notrans, self.y.grad, trans, \
                                self.w.value, 1.0, self.x.grad, gemm_ndim, 0)
                    elif self.fp32_convert_fp16:
                        gemm_async(1.0, notrans, self.y_fp16.grad, trans, \
                                self.w_fp16.value, 1.0, self.x_fp16.grad, \
                                gemm_ndim, 0)
                    else:
                        gemm_async(1.0, notrans, self.y.grad, trans, \
                                self.w.value, 1.0, self.x.grad, gemm_ndim, 0)
                else:
                    # dX = einsum('ik,jk->ij', W, dY)
                    if self.fp32_fast_fp16:
                        gemm_ex_async(1.0, notrans, self.w.value, trans, \
                                self.y.grad, 1.0, self.x.grad, gemm_ndim, 0)
                    elif self.fp32_convert_fp16:
                        gemm_async(1.0, notrans, self.w_fp16.value, trans, \
                                self.y_fp16.grad, 1.0, self.x_fp16.grad, \
                                gemm_ndim, 0)
                    else:
                        gemm_async(1.0, notrans, self.w.value, trans, \
                                self.y.grad, 1.0, self.x.grad, gemm_ndim, 0)
            else:
                # Backward for Y = einsum('ij,jk->ik', W, op(X))
                # d op(X) = einsum('ij,ik->jk', W, dY)
                # 'i' is a multi-index of dimension W.ndim-ndim
                # 'j' is a multi-index of dimension ndim
                # 'k' is a multi-index of dimension X.ndim-ndim
                if self.trans_x == notrans:
                    # dX = einsum('ij,ik->jk', W, dY)
                    if self.fp32_fast_fp16:
                        gemm_ex_async(1.0, trans, self.w.value, notrans, \
                                self.y.grad, 1.0, self.x.grad, gemm_ndim, 0)
                    elif self.fp32_convert_fp16:
                        gemm_async(1.0, trans, self.w_fp16.value, notrans, \
                                self.y_fp16.grad, 1.0, self.x_fp16.grad, \
                                gemm_ndim, 0)
                    else:
                        gemm_async(1.0, trans, self.w.value, notrans, \
                                self.y.grad, 1.0, self.x.grad, gemm_ndim, 0)
                else:
                    # dX = einsum('ij,ik->jk', dY, W)
                    if self.fp32_fast_fp16:
                        gemm_ex_async(1.0, trans, self.y.grad, notrans, \
                                self.w.value, 1.0, self.x.grad, gemm_ndim, 0)
                    elif self.fp32_convert_fp16:
                        gemm_async(1.0, trans, self.y_fp16.grad, notrans, \
                                self.w_fp16.value, 1.0, self.x_fp16.grad, \
                                gemm_ndim, 0)
                    else:
                        gemm_async(1.0, trans, self.y.grad, notrans, \
                                self.w.value, 1.0, self.x.grad, gemm_ndim, 0)
            # Convert fp16 to fp32 if needed and offload data
            if self.fp32_convert_fp16:
                fp16_to_fp32_async(self.x_fp16.grad, self.x.grad)
                self.x_fp16.grad.wont_use()
                self.w_fp16.value.wont_use()
            # Hint StarPU to offload certain buffers
<<<<<<< HEAD
            self.x.grad.wont_use()
        self.x.value.wont_use()
        self.y.value.wont_use()
        self.y.grad.wont_use()
        self.w.value.wont_use()
=======
            self.w.value.wont_use()
            self.x.grad.wont_use()
            self.y.grad.wont_use()
>>>>>>> ad111b6b
<|MERGE_RESOLUTION|>--- conflicted
+++ resolved
@@ -9,29 +9,16 @@
 #
 # @version 1.0.0
 # @author Aleksandr Mikhalev
-<<<<<<< HEAD
-# @date 2023-05-06
-=======
 # @author Aleksandr Katrutsa
 # @date 2023-07-22
->>>>>>> ad111b6b
 
 import nntile
 from nntile.tensor import TensorTraits, Tensor, TensorOrNone, TensorMoments, \
-<<<<<<< HEAD
-        TransOp, trans, notrans, Tensor_fp16, copy_async, gemm_async, \
-        gemm_ex_async, randn_async
-from nntile.nntile_core.tensor import fp32_to_fp16_async, fp16_to_fp32_async
-from nntile.layer.base_layer import BaseLayer
-import numpy as np
-from typing import List, Optional
-=======
         TransOp, trans, notrans, copy_async, gemm_async, randn_async, \
         add_slice_async, add_fiber_async, sum_slice_async, sum_fiber_async
 from nntile.layer.base_layer import BaseLayer
 import numpy as np
 from typing import List, Union
->>>>>>> ad111b6b
 
 class Linear(BaseLayer):
     side: str
@@ -40,7 +27,6 @@
     y: TensorMoments
     w: TensorMoments
     ndim: int
-<<<<<<< HEAD
     #b: TensorMoments
     #b_axis: int
     fp32_fast_fp16: bool
@@ -48,23 +34,17 @@
     x_fp16: TensorMoments
     y_fp16: TensorMoments
     w_fp16: TensorMoments
-=======
     b: Union[TensorMoments, None]
->>>>>>> ad111b6b
 
     # Construct linear layer with all the provided data
     def __init__(self, side: str, trans_x: TransOp, x: TensorMoments, \
             y: TensorMoments, w: TensorMoments, ndim: int, \
-<<<<<<< HEAD
-            #b: TensorMoments, b_axis: int, # No bias as of now \
+            b: Union[TensorMoments, None], \
             fp32_fast_fp16: bool = False, \
             fp32_convert_fp16: bool = False, \
             x_fp16: Optional[TensorMoments] = None, \
             w_fp16: Optional[TensorMoments] = None, \
             y_fp16: Optional[TensorMoments] = None):
-=======
-            b: Union[TensorMoments, None]):
->>>>>>> ad111b6b
         # Check parameter side
         if side != 'L' and side != 'R':
             raise ValueError("side must be either 'L' or 'R'")
@@ -72,47 +52,31 @@
         if ndim <= 0:
             raise ValueError("ndim must be positive integer")
         # Redirect to BaseClass initialization
-<<<<<<< HEAD
-        super().__init__([x], [y], [w], [x_fp16, w_fp16, y_fp16])
-=======
         if b is None:
-            super().__init__([x], [y], [w], [])
+            super().__init__([x], [y], [w], [x_fp16, w_fp16, y_fp16])
             self.b = None
         else:
-            super().__init__([x], [y], [w, b], [])
+            super().__init__([x], [y], [w, b], [x_fp16, w_fp16, y_fp16])
             self.b = b
->>>>>>> ad111b6b
         # Set up local named parameters
         self.side = side
         self.trans_x = trans_x
         self.ndim = ndim
         self.x = x
         self.y = y
-<<<<<<< HEAD
         self.w = w
         self.x_fp16 = x_fp16
         self.w_fp16 = w_fp16
         self.y_fp16 = y_fp16
-        #self.b = b
-        #self.b_axis = b_axis
         self.fp32_fast_fp16 = fp32_fast_fp16
         self.fp32_convert_fp16 = fp32_convert_fp16
-
-    # Simple generator for the linear layer
-    @staticmethod
-    def generate_simple_mpiroot(x: TensorMoments, side: str, \
-            trans_x: TransOp, ndim: int, add_shape: List[int], \
-            add_basetile_shape: List[int], next_tag: int, \
-            fp32_fast_fp16: bool = False, fp32_convert_fp16: bool = False):
-=======
-        self.w = w 
 
     # Simple generator for the linear layer
     @staticmethod
     def generate_simple(x: TensorMoments, side: str, trans_x: TransOp, \
             in_features_ndim: int, out_features_shape: List[int], \
-            out_features_basetile_shape: List[int], next_tag: int, bias=True):
->>>>>>> ad111b6b
+            out_features_basetile_shape: List[int], next_tag: int, bias=True, \
+            fp32_fast_fp16: bool = False, fp32_convert_fp16: bool = False):
         # Define shapes
         ndim = in_features_ndim
         add_shape = out_features_shape
@@ -178,7 +142,6 @@
         # Define Y as TensorMoments
         y = TensorMoments(y_value, y_grad, True)
         # Create linear layer with all the provided data
-<<<<<<< HEAD
         if type(x.value) is not nntile.tensor.Tensor_fp32:
             fp32_fast_fp16 = False
             fp32_convert_fp16 = False
@@ -206,9 +169,6 @@
                     fp32_convert_fp16, x_fp16, w_fp16, y_fp16)
         else:
             layer = Linear(side, trans_x, x, y, w, ndim, fp32_fast_fp16)
-=======
-        layer = Linear(side, trans_x, x, y, w, ndim, b)
->>>>>>> ad111b6b
         # Return layer and next tag to be used
         return (layer, next_tag)
 
@@ -224,7 +184,6 @@
             # 'i' is a multi-index of dimension X.ndim-ndim
             # 'j' is a multi-index of dimension ndim
             # 'k' is a multi-index of dimension W.ndim-ndim
-<<<<<<< HEAD
             if self.fp32_fast_fp16:
                 gemm_ex_async(1.0, self.trans_x, self.x.value, notrans, \
                         self.w.value, 0.0, self.y.value, self.ndim, 0)
@@ -235,19 +194,14 @@
             else:
                 gemm_async(1.0, self.trans_x, self.x.value, notrans, \
                         self.w.value, 0.0, self.y.value, self.ndim, 0)
-=======
-            gemm_async(1.0, self.trans_x, self.x.value, notrans, self.w.value,
-                    0.0, self.y.value, self.ndim, 0)
             if self.b is not None:
                 add_fiber_async(1.0, self.b.value, 1.0, self.y.value,
                         self.y.value.ndim-1, 0)
->>>>>>> ad111b6b
         else:
             # Y = einsum('ij,jk->ik', W, op(X))
             # 'i' is a multi-index of dimension W.ndim-ndim
             # 'j' is a multi-index of dimension ndim
             # 'k' is a multi-index of dimension X.ndim-ndim
-<<<<<<< HEAD
             if self.fp32_fast_fp16:
                 gemm_ex_async(1.0, notrans, self.w.value, self.trans_x, \
                         self.x.value, 0.0, self.y.value, self.ndim, 0)
@@ -264,22 +218,15 @@
             self.x_fp16.value.wont_use()
             self.w_fp16.value.wont_use()
             self.y_fp16.value.wont_use()
-=======
-            gemm_async(1.0, notrans, self.w.value, self.trans_x, self.x.value,
-                    0.0, self.y.value, self.ndim, 0)
             if self.b is not None:
                 add_fiber_async(1.0, self.b.value, 1.0, self.y.value, 0, 0)
->>>>>>> ad111b6b
         # Hint for StarPU that W tensor will
         # not be used soon and it is advised to offload data from GPU
         self.w.value.wont_use()
         self.x.value.wont_use()
         self.y.value.wont_use()
-<<<<<<< HEAD
-=======
         if self.b is not None:
             self.b.value.wont_use()
->>>>>>> ad111b6b
 
     # Backward propagation of the linear layer
     def backward_async(self):
@@ -438,14 +385,8 @@
                 self.x_fp16.grad.wont_use()
                 self.w_fp16.value.wont_use()
             # Hint StarPU to offload certain buffers
-<<<<<<< HEAD
             self.x.grad.wont_use()
         self.x.value.wont_use()
         self.y.value.wont_use()
         self.y.grad.wont_use()
         self.w.value.wont_use()
-=======
-            self.w.value.wont_use()
-            self.x.grad.wont_use()
-            self.y.grad.wont_use()
->>>>>>> ad111b6b
