--- conflicted
+++ resolved
@@ -83,12 +83,9 @@
 #include <nntile/starpu/adam_step.hh>
 #include <nntile/starpu/adamw_step.hh>
 #include <nntile/starpu/transpose.hh>
-<<<<<<< HEAD
 #include <nntile/starpu/silu_forward.hh>
 #include <nntile/starpu/silu_backward.hh>
-=======
 #include <nntile/starpu/rope.hh>
->>>>>>> 365d9b64
 
 //! @namespace nntile::starpu
 /*! This namespace holds StarPU wrappers
@@ -164,12 +161,9 @@
     adam_step::init();
     adamw_step::init();
     transpose::init();
-<<<<<<< HEAD
     silu_forward::init();
     silu_backward::init();
-=======
     rope::init();
->>>>>>> 365d9b64
 }
 
 // Restrict StarPU codelets to certain computational units
@@ -240,12 +234,9 @@
     adam_step::restrict_where(where);
     adamw_step::restrict_where(where);
     transpose::restrict_where(where);
-<<<<<<< HEAD
     silu_forward::restrict_where(where);
     silu_backward::restrict_where(where);
-=======
     rope::restrict_where(where);
->>>>>>> 365d9b64
 }
 
 // Restore computational units for StarPU codelets
@@ -316,12 +307,9 @@
     adam_step::restore_where();
     adamw_step::restore_where();
     transpose::restore_where();
-<<<<<<< HEAD
     silu_forward::restore_where();
     silu_backward::restore_where();
-=======
     rope::restore_where();
->>>>>>> 365d9b64
 }
 
 } // namespace nntile::starpu