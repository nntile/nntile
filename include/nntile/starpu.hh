/*! @copyright (c) 2022-2023 Skolkovo Institute of Science and Technology
 *                           (Skoltech). All rights reserved.
 *
 * NNTile is software framework for fast training of big neural networks on
 * distributed-memory heterogeneous systems based on StarPU runtime system.
 *
 * @file include/nntile/starpu.hh
 * StarPU wrappers for data handles and low-level kernels
 *
 * @version 1.0.0
 * @author Aleksandr Mikhalev
 * @author Aleksandr Katrutsa
 * @author Konstantin Sozykin
<<<<<<< HEAD
 * @date 2023-03-29
=======
 * @date 2023-04-04
>>>>>>> aff25429
 * */

#pragma once

// StarPU wrappers for data handles and config
#include <nntile/starpu/config.hh>

// StarPU wrappers for low-level kernels
#include <nntile/starpu/axpy.hh>
#include <nntile/starpu/bias.hh>
#include <nntile/starpu/clear.hh>
#include <nntile/starpu/gelu.hh>
#include <nntile/starpu/gelutanh.hh>
#include <nntile/starpu/dgelu.hh>
#include <nntile/starpu/dgelutanh.hh>
#include <nntile/starpu/drelu.hh>
#include <nntile/starpu/gemm.hh>
#include <nntile/starpu/hypot.hh>
#include <nntile/starpu/nrm2.hh>
#include <nntile/starpu/normalize.hh>
#include <nntile/starpu/prod.hh>
#include <nntile/starpu/randn.hh>
#include <nntile/starpu/relu.hh>
#include <nntile/starpu/relu_backward.hh>
#include <nntile/starpu/subcopy.hh>
#include <nntile/starpu/sumnorm.hh>
#include <nntile/starpu/sum.hh>
#include <nntile/starpu/maxsumexp.hh>
#include <nntile/starpu/softmax.hh>
#include <nntile/starpu/sqrt.hh>
#include <nntile/starpu/maximum.hh>
#include <nntile/starpu/addcdiv.hh>
#include <nntile/starpu/scalprod.hh>
#include <nntile/starpu/logsumexp.hh>
#include <nntile/starpu/total_sum_accum.hh>
#include <nntile/starpu/subtract_indexed_column.hh>
<<<<<<< HEAD
#include <nntile/starpu/scal.hh>
=======
#include <nntile/starpu/gelu_backward.hh>
#include <nntile/starpu/gelutanh_backward.hh>
>>>>>>> aff25429

namespace nntile
{
//! @namespace nntile::starpu
/*! This namespace holds StarPU wrappers
 * */
namespace starpu
{

// Init all codelets
void init()
{
    axpy::init();
    bias::init();
    clear::init();
    gelu::init();
    gelutanh::init();
    dgelu::init();
    dgelutanh::init();
    drelu::init();
    gemm::init();
    hypot::init();
    nrm2::init();
    normalize::init();
    randn::init();
    relu::init();
    relu_backward::init();
    prod::init();
    subcopy::init();
    sumnorm::init();
    sum::init();
    softmax::init();
    maxsumexp::init();
    sqrt::init();
    maximum::init();
    addcdiv::init();
    scalprod::init();
    logsumexp::init();
    total_sum_accum::init();
    subtract_indexed_column::init();
<<<<<<< HEAD
    scal::init();
=======
    gelu_backward::init();
    gelutanh_backward::init();
>>>>>>> aff25429
}

// Restrict StarPU codelets to certain computational units
void restrict_where(uint32_t where)
{
    axpy::restrict_where(where);
    bias::restrict_where(where);
    clear::restrict_where(where);
    gelu::restrict_where(where);
    gelutanh::restrict_where(where);
    dgelu::restrict_where(where);
    dgelutanh::restrict_where(where);
    drelu::restrict_where(where);
    gemm::restrict_where(where);
    hypot::restrict_where(where);
    nrm2::restrict_where(where);
    normalize::restrict_where(where);
    prod::restrict_where(where);
    randn::restrict_where(where);
    relu::restrict_where(where);
    relu_backward::restrict_where(where);
    subcopy::restrict_where(where);
    sumnorm::restrict_where(where);
    sum::restrict_where(where);
    softmax::restrict_where(where);
    maxsumexp::restrict_where(where);
    sqrt::restrict_where(where);
    maximum::restrict_where(where);
    addcdiv::restrict_where(where);
    scalprod::restrict_where(where);
    logsumexp::restrict_where(where);
    total_sum_accum::restrict_where(where);
    subtract_indexed_column::restrict_where(where);
<<<<<<< HEAD
    scal::restrict_where(where);
=======
    gelu_backward::restrict_where(where);
    gelutanh_backward::restrict_where(where);
>>>>>>> aff25429
}

// Restore computational units for StarPU codelets
void restore_where()
{
    axpy::restore_where();
    bias::restore_where();
    clear::restore_where();
    gelu::restore_where();
    gelutanh::restore_where();
    dgelu::restore_where();
    dgelutanh::restore_where();
    drelu::restore_where();
    gemm::restore_where();
    hypot::restore_where();
    nrm2::restore_where();
    normalize::restore_where();
    prod::restore_where();
    randn::restore_where();
    relu::restore_where();
    relu_backward::restore_where();
    subcopy::restore_where();
    sumnorm::restore_where();
    sum::restore_where();
    softmax::restore_where();
    maxsumexp::restore_where();
    sqrt::restore_where();
    maximum::restore_where();
    addcdiv::restore_where();
    scalprod::restore_where();
    logsumexp::restore_where();
    total_sum_accum::restore_where();
    subtract_indexed_column::restore_where();
<<<<<<< HEAD
    scal::restore_where();
=======
    gelu_backward::restore_where();
    gelutanh_backward::restore_where();
>>>>>>> aff25429
}

} // namespace starpu
} // namespace nntile
<|MERGE_RESOLUTION|>--- conflicted
+++ resolved
@@ -11,11 +11,7 @@
  * @author Aleksandr Mikhalev
  * @author Aleksandr Katrutsa
  * @author Konstantin Sozykin
-<<<<<<< HEAD
- * @date 2023-03-29
-=======
  * @date 2023-04-04
->>>>>>> aff25429
  * */
 
 #pragma once
@@ -52,12 +48,9 @@
 #include <nntile/starpu/logsumexp.hh>
 #include <nntile/starpu/total_sum_accum.hh>
 #include <nntile/starpu/subtract_indexed_column.hh>
-<<<<<<< HEAD
 #include <nntile/starpu/scal.hh>
-=======
 #include <nntile/starpu/gelu_backward.hh>
 #include <nntile/starpu/gelutanh_backward.hh>
->>>>>>> aff25429
 
 namespace nntile
 {
@@ -98,12 +91,9 @@
     logsumexp::init();
     total_sum_accum::init();
     subtract_indexed_column::init();
-<<<<<<< HEAD
     scal::init();
-=======
     gelu_backward::init();
     gelutanh_backward::init();
->>>>>>> aff25429
 }
 
 // Restrict StarPU codelets to certain computational units
@@ -137,12 +127,9 @@
     logsumexp::restrict_where(where);
     total_sum_accum::restrict_where(where);
     subtract_indexed_column::restrict_where(where);
-<<<<<<< HEAD
     scal::restrict_where(where);
-=======
     gelu_backward::restrict_where(where);
     gelutanh_backward::restrict_where(where);
->>>>>>> aff25429
 }
 
 // Restore computational units for StarPU codelets
@@ -176,12 +163,9 @@
     logsumexp::restore_where();
     total_sum_accum::restore_where();
     subtract_indexed_column::restore_where();
-<<<<<<< HEAD
     scal::restore_where();
-=======
     gelu_backward::restore_where();
     gelutanh_backward::restore_where();
->>>>>>> aff25429
 }
 
 } // namespace starpu
