/*! @copyright (c) 2022-2023 Skolkovo Institute of Science and Technology
 *                           (Skoltech). All rights reserved.
 *
 * NNTile is software framework for fast training of big neural networks on
 * distributed-memory heterogeneous systems based on StarPU runtime system.
 *
 * @file include/nntile/starpu.hh
 * StarPU wrappers for data handles and low-level kernels
 *
 * @version 1.0.0
 * @author Aleksandr Mikhalev
 * @author Aleksandr Katrutsa
 * @author Konstantin Sozykin
<<<<<<< HEAD
 * @date 2023-03-26
=======
 * @date 2023-03-27
>>>>>>> 27874c00
 * */

#pragma once

// StarPU wrappers for data handles and config
#include <nntile/starpu/config.hh>

// StarPU wrappers for low-level kernels
#include <nntile/starpu/axpy.hh>
#include <nntile/starpu/bias.hh>
#include <nntile/starpu/clear.hh>
#include <nntile/starpu/gelu.hh>
#include <nntile/starpu/gelutanh.hh>
#include <nntile/starpu/dgelu.hh>
#include <nntile/starpu/dgelutanh.hh>
#include <nntile/starpu/drelu.hh>
#include <nntile/starpu/gemm.hh>
#include <nntile/starpu/hypot.hh>
#include <nntile/starpu/nrm2.hh>
#include <nntile/starpu/normalize.hh>
#include <nntile/starpu/prod.hh>
#include <nntile/starpu/randn.hh>
#include <nntile/starpu/relu.hh>
#include <nntile/starpu/subcopy.hh>
#include <nntile/starpu/sumnorm.hh>
#include <nntile/starpu/sum.hh>
#include <nntile/starpu/maxsumexp.hh>
#include <nntile/starpu/softmax.hh>
#include <nntile/starpu/sqrt.hh>
#include <nntile/starpu/maximum.hh>
#include <nntile/starpu/addcdiv.hh>
<<<<<<< HEAD
#include <nntile/starpu/scalprod.hh>
=======
#include <nntile/starpu/logsumexp.hh>
#include <nntile/starpu/total_sum_accum.hh>
#include <nntile/starpu/subtract_indexed_column.hh>

>>>>>>> 27874c00

namespace nntile
{
//! @namespace nntile::starpu
/*! This namespace holds StarPU wrappers
 * */
namespace starpu
{

// Init all codelets
void init()
{
    axpy::init();
    bias::init();
    clear::init();
    gelu::init();
    gelutanh::init();
    dgelu::init();
    dgelutanh::init();
    drelu::init();
    gemm::init();
    hypot::init();
    nrm2::init();
    normalize::init();
    randn::init();
    relu::init();
    prod::init();
    subcopy::init();
    sumnorm::init();
    sum::init();
    softmax::init();
    maxsumexp::init();
    sqrt::init();
    maximum::init();
    addcdiv::init();
<<<<<<< HEAD
    scalprod::init();
=======
    logsumexp::init();
    total_sum_accum::init();
    subtract_indexed_column::init();
    
>>>>>>> 27874c00
}

// Restrict StarPU codelets to certain computational units
void restrict_where(uint32_t where)
{
    axpy::restrict_where(where);
    bias::restrict_where(where);
    clear::restrict_where(where);
    gelu::restrict_where(where);
    gelutanh::restrict_where(where);
    dgelu::restrict_where(where);
    dgelutanh::restrict_where(where);
    drelu::restrict_where(where);
    gemm::restrict_where(where);
    hypot::restrict_where(where);
    nrm2::restrict_where(where);
    normalize::restrict_where(where);
    prod::restrict_where(where);
    randn::restrict_where(where);
    relu::restrict_where(where);
    subcopy::restrict_where(where);
    sumnorm::restrict_where(where);
    sum::restrict_where(where);
    softmax::restrict_where(where);
    maxsumexp::restrict_where(where);
    sqrt::restrict_where(where);
    maximum::restrict_where(where);
    addcdiv::restrict_where(where);
<<<<<<< HEAD
    scalprod::restrict_where(where);
=======
    logsumexp::restrict_where(where);
    total_sum_accum::restrict_where(where);
    subtract_indexed_column::restrict_where(where);
>>>>>>> 27874c00
}

// Restore computational units for StarPU codelets
void restore_where()
{
    axpy::restore_where();
    bias::restore_where();
    clear::restore_where();
    gelu::restore_where();
    gelutanh::restore_where();
    dgelu::restore_where();
    dgelutanh::restore_where();
    drelu::restore_where();
    gemm::restore_where();
    hypot::restore_where();
    nrm2::restore_where();
    normalize::restore_where();
    prod::restore_where();
    randn::restore_where();
    relu::restore_where();
    subcopy::restore_where();
    sumnorm::restore_where();
    sum::restore_where();
    softmax::restore_where();
    maxsumexp::restore_where();
    sqrt::restore_where();
    maximum::restore_where();
    addcdiv::restore_where();
<<<<<<< HEAD
    scalprod::restore_where();
=======
    logsumexp::restore_where();
    total_sum_accum::restore_where();
    subtract_indexed_column::restore_where();
>>>>>>> 27874c00
}

} // namespace starpu
} // namespace nntile
<|MERGE_RESOLUTION|>--- conflicted
+++ resolved
@@ -11,11 +11,7 @@
  * @author Aleksandr Mikhalev
  * @author Aleksandr Katrutsa
  * @author Konstantin Sozykin
-<<<<<<< HEAD
- * @date 2023-03-26
-=======
  * @date 2023-03-27
->>>>>>> 27874c00
  * */
 
 #pragma once
@@ -47,14 +43,10 @@
 #include <nntile/starpu/sqrt.hh>
 #include <nntile/starpu/maximum.hh>
 #include <nntile/starpu/addcdiv.hh>
-<<<<<<< HEAD
 #include <nntile/starpu/scalprod.hh>
-=======
 #include <nntile/starpu/logsumexp.hh>
 #include <nntile/starpu/total_sum_accum.hh>
 #include <nntile/starpu/subtract_indexed_column.hh>
-
->>>>>>> 27874c00
 
 namespace nntile
 {
@@ -90,14 +82,10 @@
     sqrt::init();
     maximum::init();
     addcdiv::init();
-<<<<<<< HEAD
     scalprod::init();
-=======
     logsumexp::init();
     total_sum_accum::init();
     subtract_indexed_column::init();
-    
->>>>>>> 27874c00
 }
 
 // Restrict StarPU codelets to certain computational units
@@ -126,13 +114,10 @@
     sqrt::restrict_where(where);
     maximum::restrict_where(where);
     addcdiv::restrict_where(where);
-<<<<<<< HEAD
     scalprod::restrict_where(where);
-=======
     logsumexp::restrict_where(where);
     total_sum_accum::restrict_where(where);
     subtract_indexed_column::restrict_where(where);
->>>>>>> 27874c00
 }
 
 // Restore computational units for StarPU codelets
@@ -161,13 +146,10 @@
     sqrt::restore_where();
     maximum::restore_where();
     addcdiv::restore_where();
-<<<<<<< HEAD
     scalprod::restore_where();
-=======
     logsumexp::restore_where();
     total_sum_accum::restore_where();
     subtract_indexed_column::restore_where();
->>>>>>> 27874c00
 }
 
 } // namespace starpu
