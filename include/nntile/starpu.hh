--- conflicted
+++ resolved
@@ -85,12 +85,9 @@
 #include <nntile/starpu/transpose.hh>
 #include <nntile/starpu/silu_forward.hh>
 #include <nntile/starpu/silu_backward.hh>
-<<<<<<< HEAD
 #include <nntile/starpu/conv2d.hh>
-=======
 #include <nntile/starpu/rope.hh>
 #include <nntile/starpu/rope_backward.hh>
->>>>>>> 39f39af5
 
 //! @namespace nntile::starpu
 /*! This namespace holds StarPU wrappers
@@ -168,12 +165,9 @@
     transpose::init();
     silu_forward::init();
     silu_backward::init();
-<<<<<<< HEAD
     conv2d::init();
-=======
     rope::init();
     rope_backward::init();
->>>>>>> 39f39af5
 }
 
 // Restrict StarPU codelets to certain computational units
@@ -246,12 +240,9 @@
     transpose::restrict_where(where);
     silu_forward::restrict_where(where);
     silu_backward::restrict_where(where);
-<<<<<<< HEAD
     conv2d::restrict_where(where);
-=======
     rope::restrict_where(where);
     rope_backward::restrict_where(where);
->>>>>>> 39f39af5
 }
 
 // Restore computational units for StarPU codelets
@@ -324,12 +315,9 @@
     transpose::restore_where();
     silu_forward::restore_where();
     silu_backward::restore_where();
-<<<<<<< HEAD
     conv2d::restore_where();
-=======
     rope::restore_where();
     rope_backward::restore_where();
->>>>>>> 39f39af5
 }
 
 } // namespace nntile::starpu