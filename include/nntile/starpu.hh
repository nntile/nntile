--- conflicted
+++ resolved
@@ -70,11 +70,8 @@
 #include <nntile/starpu/embedding.hh>
 #include <nntile/starpu/embedding_backward.hh>
 #include <nntile/starpu/mask_scalar.hh>
-<<<<<<< HEAD
 #include <nntile/starpu/adam_step.hh>
-=======
 #include <nntile/starpu/transpose.hh>
->>>>>>> 464ffbdb
 
 namespace nntile
 {
@@ -137,11 +134,8 @@
     embedding::init();
     embedding_backward::init();
     mask_scalar::init();
-<<<<<<< HEAD
     adam_step::init();
-=======
     transpose::init();
->>>>>>> 464ffbdb
 }
 
 // Restrict StarPU codelets to certain computational units
@@ -197,11 +191,8 @@
     embedding::restrict_where(where);
     embedding_backward::restrict_where(where);
     mask_scalar::restrict_where(where);
-<<<<<<< HEAD
     adam_step::restrict_where(where);
-=======
     transpose::restrict_where(where);
->>>>>>> 464ffbdb
 }
 
 // Restore computational units for StarPU codelets
@@ -257,11 +248,8 @@
     embedding::restore_where();
     embedding_backward::restore_where();
     mask_scalar::restore_where();
-<<<<<<< HEAD
     adam_step::restore_where();
-=======
     transpose::restore_where();
->>>>>>> 464ffbdb
 }
 
 } // namespace starpu
