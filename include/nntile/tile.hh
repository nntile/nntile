/*! @copyright (c) 2022-2023 Skolkovo Institute of Science and Technology
 *                           (Skoltech). All rights reserved.
 *
 * NNTile is software framework for fast training of big neural networks on
 * distributed-memory heterogeneous systems based on StarPU runtime system.
 *
 * @file include/nntile/tile.hh
 * Header for Tile<T> class with corresponding operations
 *
 * @version 1.0.0
 * @author Aleksandr Mikhalev
 * @author Aleksandr Katrutsa
 * @author Konstantin Sozykin
<<<<<<< HEAD
 * @date 2023-05-11
=======
 * @date 2023-07-03
>>>>>>> ad111b6b
 * */

#pragma once

// Get Tile<T> class
#include <nntile/tile/tile.hh>

// Tile<T> operations
#include <nntile/tile/axpy.hh>
#include <nntile/tile/add_slice.hh>
#include <nntile/tile/add_slice3.hh>
#include <nntile/tile/add_fiber.hh>
#include <nntile/tile/prod_slice.hh>
#include <nntile/tile/prod_fiber.hh>
#include <nntile/tile/prod_fiber3.hh>
#include <nntile/tile/clear.hh>
#include <nntile/tile/copy.hh>
#include <nntile/tile/copy_intersection.hh>
#include <nntile/tile/gelu.hh>
#include <nntile/tile/gelutanh.hh>
#include <nntile/tile/gelutanh_inplace.hh>
#include <nntile/tile/dgelu.hh>
#include <nntile/tile/dgelutanh.hh>
#include <nntile/tile/drelu.hh>
#include <nntile/tile/gemm.hh>
#include <nntile/tile/gemm_ex.hh>
#include <nntile/tile/nrm2.hh>
#include <nntile/tile/normalize.hh>
#include <nntile/tile/prod.hh>
#include <nntile/tile/randn.hh>
#include <nntile/tile/relu.hh>
#include <nntile/tile/relu_forward.hh>
#include <nntile/tile/relu_backward.hh>
#include <nntile/tile/sumnorm.hh>
#include <nntile/tile/fill.hh>
#include <nntile/tile/sum_slice.hh>
#include <nntile/tile/sum_fiber.hh>
#include <nntile/tile/norm_slice.hh>
#include <nntile/tile/pow.hh>
#include <nntile/tile/maxsumexp.hh>
#include <nntile/tile/softmax.hh>
#include <nntile/tile/softmax_inplace.hh>
#include <nntile/tile/sqrt.hh>
#include <nntile/tile/sqrt_inplace.hh>
#include <nntile/tile/maximum.hh>
#include <nntile/tile/addcdiv.hh>
#include <nntile/tile/sumprod_slice.hh>
#include <nntile/tile/sumprod_fiber.hh>
#include <nntile/tile/logsumexp.hh>
#include <nntile/tile/total_sum_accum.hh>
#include <nntile/tile/subtract_indexed_outputs.hh>
#include <nntile/tile/scal.hh>
#include <nntile/tile/scal_inplace.hh>
#include <nntile/tile/gelu_backward.hh>
#include <nntile/tile/gelutanh_backward.hh>
#include <nntile/tile/add.hh>
#include <nntile/tile/add_scalar.hh>
<<<<<<< HEAD
#include <nntile/tile/fp32_to_fp16.hh>
#include <nntile/tile/fp16_to_fp32.hh>
=======
#include <nntile/tile/mask_scalar.hh>
#include <nntile/tile/hypot.hh>
#include <nntile/tile/adam_step.hh>
>>>>>>> ad111b6b

namespace nntile
{
//! @namespace nntile::tile
/*! This namespace holds high-level routines for Tile<T>
 * */
namespace tile
{

} // namespace tile
} // namespace nntile
<|MERGE_RESOLUTION|>--- conflicted
+++ resolved
@@ -11,11 +11,7 @@
  * @author Aleksandr Mikhalev
  * @author Aleksandr Katrutsa
  * @author Konstantin Sozykin
-<<<<<<< HEAD
- * @date 2023-05-11
-=======
  * @date 2023-07-03
->>>>>>> ad111b6b
  * */
 
 #pragma once
@@ -73,14 +69,11 @@
 #include <nntile/tile/gelutanh_backward.hh>
 #include <nntile/tile/add.hh>
 #include <nntile/tile/add_scalar.hh>
-<<<<<<< HEAD
 #include <nntile/tile/fp32_to_fp16.hh>
 #include <nntile/tile/fp16_to_fp32.hh>
-=======
 #include <nntile/tile/mask_scalar.hh>
 #include <nntile/tile/hypot.hh>
 #include <nntile/tile/adam_step.hh>
->>>>>>> ad111b6b
 
 namespace nntile
 {
