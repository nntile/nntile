/*! @copyright (c) 2022-2023 Skolkovo Institute of Science and Technology
 *                           (Skoltech). All rights reserved.
 *
 * NNTile is software framework for fast training of big neural networks on
 * distributed-memory heterogeneous systems based on StarPU runtime system.
 *
 * @file include/nntile/tile.hh
 * Header for Tile<T> class with corresponding operations
 *
 * @version 1.0.0
 * @author Aleksandr Mikhalev
 * @author Aleksandr Katrutsa
 * @author Konstantin Sozykin
<<<<<<< HEAD
 * @date 2023-03-26
=======
 * @date 2023-03-27
>>>>>>> 27874c00
 * */

#pragma once

// Get Tile<T> class
#include <nntile/tile/tile.hh>

// Tile<T> operations
#include <nntile/tile/axpy.hh>
#include <nntile/tile/bias.hh>
#include <nntile/tile/clear.hh>
#include <nntile/tile/copy.hh>
#include <nntile/tile/copy_intersection.hh>
#include <nntile/tile/gelu.hh>
#include <nntile/tile/gelutanh.hh>
#include <nntile/tile/dgelu.hh>
#include <nntile/tile/dgelutanh.hh>
#include <nntile/tile/drelu.hh>
#include <nntile/tile/gemm.hh>
#include <nntile/tile/nrm2.hh>
#include <nntile/tile/normalize.hh>
#include <nntile/tile/prod.hh>
#include <nntile/tile/randn.hh>
#include <nntile/tile/relu.hh>
#include <nntile/tile/sumnorm.hh>
#include <nntile/tile/sum.hh>
#include <nntile/tile/maxsumexp.hh>
#include <nntile/tile/softmax.hh>
#include <nntile/tile/sqrt.hh>
#include <nntile/tile/maximum.hh>
#include <nntile/tile/addcdiv.hh>
<<<<<<< HEAD
#include <nntile/tile/scalprod.hh>
=======
#include <nntile/tile/logsumexp.hh>
#include <nntile/tile/total_sum_accum.hh>
#include <nntile/tile/subtract_indexed_column.hh>
>>>>>>> 27874c00

namespace nntile
{
//! @namespace nntile::tile
/*! This namespace holds high-level routines for Tile<T>
 * */
namespace tile
{

} // namespace tile
} // namespace nntile
<|MERGE_RESOLUTION|>--- conflicted
+++ resolved
@@ -11,11 +11,7 @@
  * @author Aleksandr Mikhalev
  * @author Aleksandr Katrutsa
  * @author Konstantin Sozykin
-<<<<<<< HEAD
- * @date 2023-03-26
-=======
  * @date 2023-03-27
->>>>>>> 27874c00
  * */
 
 #pragma once
@@ -47,13 +43,10 @@
 #include <nntile/tile/sqrt.hh>
 #include <nntile/tile/maximum.hh>
 #include <nntile/tile/addcdiv.hh>
-<<<<<<< HEAD
 #include <nntile/tile/scalprod.hh>
-=======
 #include <nntile/tile/logsumexp.hh>
 #include <nntile/tile/total_sum_accum.hh>
 #include <nntile/tile/subtract_indexed_column.hh>
->>>>>>> 27874c00
 
 namespace nntile
 {
